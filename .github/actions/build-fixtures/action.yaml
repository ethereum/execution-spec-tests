name: Build and Package Fixture Release
inputs:
  release_name:
    description: 'Name of the fixture release'
    required: true
runs:
  using: "composite"
  steps:
    - name: Set up uv
      uses: ./.github/actions/setup-uv
    - name: Set up Python
      shell: bash    
      run: uv python install 3.10 --no-progress
    - name: Install EEST
      shell: bash
      run: uv sync --no-progress
    - name: Extract fixture release properties from config
      id: properties
      shell: bash
      run: |
        echo "release_name=${{ inputs.release_name }}"
        uv run -q .github/scripts/get_release_props.py ${{ inputs.release_name }} >> "$GITHUB_OUTPUT"
    - uses: ./.github/actions/build-evm-base
      id: evm-builder
      with:
        type: ${{ steps.properties.outputs.evm-type }}
    - name: Generate fixtures using fill
      shell: bash
      run: |
<<<<<<< HEAD
        uv run solc-select use ${{ steps.properties.outputs.solc }} --always-install
        uv run fill -n ${{ steps.evm-builder.outputs.x-dist }} --evm-bin=${{ steps.evm-builder.outputs.evm-bin }} ${{ steps.properties.outputs.fill-params }} --output=fixtures_${{ inputs.release_name }}.tar.gz --build-name ${{ inputs.release_name }}
=======
        pip install --upgrade pip
        python -m venv env
        source env/bin/activate
        pip install -e .
        fill -n ${{ steps.evm-builder.outputs.x-dist }} --evm-bin=${{ steps.evm-builder.outputs.evm-bin }} --solc-version=${{ steps.properties.outputs.solc }} ${{ steps.properties.outputs.fill-params }} --output=fixtures_${{ inputs.name }}.tar.gz --build-name ${{ inputs.name }}
>>>>>>> 3fc3792c
    - uses: actions/upload-artifact@v4
      with:
        name: fixtures_${{ inputs.release_name }}
        path: fixtures_${{ inputs.release_name }}.tar.gz<|MERGE_RESOLUTION|>--- conflicted
+++ resolved
@@ -27,16 +27,7 @@
     - name: Generate fixtures using fill
       shell: bash
       run: |
-<<<<<<< HEAD
-        uv run solc-select use ${{ steps.properties.outputs.solc }} --always-install
-        uv run fill -n ${{ steps.evm-builder.outputs.x-dist }} --evm-bin=${{ steps.evm-builder.outputs.evm-bin }} ${{ steps.properties.outputs.fill-params }} --output=fixtures_${{ inputs.release_name }}.tar.gz --build-name ${{ inputs.release_name }}
-=======
-        pip install --upgrade pip
-        python -m venv env
-        source env/bin/activate
-        pip install -e .
-        fill -n ${{ steps.evm-builder.outputs.x-dist }} --evm-bin=${{ steps.evm-builder.outputs.evm-bin }} --solc-version=${{ steps.properties.outputs.solc }} ${{ steps.properties.outputs.fill-params }} --output=fixtures_${{ inputs.name }}.tar.gz --build-name ${{ inputs.name }}
->>>>>>> 3fc3792c
+        uv run fill -n ${{ steps.evm-builder.outputs.x-dist }} --evm-bin=${{ steps.evm-builder.outputs.evm-bin }} --solc-version=${{ steps.properties.outputs.solc }} ${{ steps.properties.outputs.fill-params }} --output=fixtures_${{ inputs.release_name }}.tar.gz --build-name ${{ inputs.release_name }}
     - uses: actions/upload-artifact@v4
       with:
         name: fixtures_${{ inputs.release_name }}
