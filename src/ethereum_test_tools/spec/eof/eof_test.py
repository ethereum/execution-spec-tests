"""
Ethereum EOF test spec definition and filler.
"""

import subprocess
import warnings
from pathlib import Path
from shutil import which
from subprocess import CompletedProcess
from typing import Callable, ClassVar, Generator, List, Optional, Type

from ethereum_test_forks import Fork
from evm_transition_tool import FixtureFormats

from ...common.base_types import Bytes
from ...exceptions import EOFException, EvmoneExceptionMapper
from ..base.base_test import BaseFixture, BaseTest
from .types import Fixture, Result


class EOFBaseException(Exception):
    """
    Base exception class for exceptions raised when verifying EOF code.
    """

    def __init__(self, message):
        super().__init__(message)

    @staticmethod
    def format_code(code: Bytes, max_length=60) -> str:
        """
        Avoid printing long bytecode strings in the terminal upon test failure.
        """
        if len(code) > max_length:
            half_length = max_length // 2 - 5  # Floor; adjust for ellipsis
            return f"{code[:half_length].hex()}...{code[-half_length:].hex()}"
        return code.hex()


class UnexpectedEOFException(EOFBaseException):
    """
    Exception used when valid EOF code unexpectedly raises an exception in
    eofparse.
    """

    def __init__(self, *, code: Bytes, got: str):
        message = (
            "Expected EOF code to be valid, but an exception occurred:\n"
<<<<<<< HEAD
            f"   Code: {self.format_code(code)}\n"
            "Expected: No Exception\n"
            f"    Got: {got}"
=======
            f"    Code: {self.format_code(code)}\n"
            f"Expected: No Exception\n"
            f"     Got: {got}"
>>>>>>> 56a82493
        )
        super().__init__(message)


class ExpectedEOFException(EOFBaseException):
    """
    Exception used when EOF code is expected to raise an exception, but
    eofparse did not raise an exception.
    """

    def __init__(self, *, code: Bytes, expected: str):
        message = (
            "Expected EOF code to be invalid, but no exception was raised:\n"
            f"    Code: {self.format_code(code)}\n"
            f"Expected: {expected}\n"
<<<<<<< HEAD
            "      Got: No Exception"
=======
            f"     Got: No Exception"
>>>>>>> 56a82493
        )
        super().__init__(message)


class EOFExceptionMismatch(EOFBaseException):
    """
    Exception used when the actual EOF exception differs from the expected one.
    """

    def __init__(self, code: Bytes, expected: str, got: str):
        message = (
            "EOF code raised a different exception than expected:\n"
            f"    Code: {self.format_code(code)}\n"
            f"Expected: {expected}\n"
            f"     Got: {got}"
        )
        super().__init__(message)


class EOFParse:
    """evmone-eofparse binary."""

    binary: Path

    def __new__(cls):
        """Make EOF binary a singleton."""
        if not hasattr(cls, "instance"):
            cls.instance = super(EOFParse, cls).__new__(cls)
        return cls.instance

    def __init__(
        self,
        binary: Optional[Path | str] = None,
    ):
        if binary is None:
            which_path = which("evmone-eofparse")
            if which_path is not None:
                binary = Path(which_path)
        if binary is None or not Path(binary).exists():
            raise FileNotFoundError(
                "`evmone-eofparse` binary executable not found/not executable."
            )
        self.binary = Path(binary)

    def run(self, *args: str, input: str | None = None) -> CompletedProcess:
        """Run evmone with the given arguments"""
        result = subprocess.run(
            [self.binary, *args],
            capture_output=True,
            text=True,
            input=input,
        )
        if result.returncode not in [0, 1]:
            raise Exception(
                f"`{self.binary.name}` call failed with return code {result.returncode}."
            )
        return result


class EOFTest(BaseTest):
    """
    Filler type that tests EOF containers.
    """

    data: Bytes
    expect_exception: EOFException | None = None

    supported_fixture_formats: ClassVar[List[FixtureFormats]] = [
        # TODO: Potentially generate a state test and blockchain test too.
        FixtureFormats.EOF_TEST,
    ]

    def make_eof_test_fixture(
        self,
        *,
        fork: Fork,
        eips: Optional[List[int]],
    ) -> Fixture:
        """
        Generate the EOF test fixture.
        """
        fixture = Fixture(
            vectors={
                "0": {
                    "code": self.data,
                    "results": {
                        fork.blockchain_test_network_name(): {
                            "exception": self.expect_exception,
                            "valid": self.expect_exception is None,
                        }
                    },
                }
            }
        )
        try:
            eof_parse = EOFParse()
        except FileNotFoundError as e:
            warnings.warn(f"{e} Skipping EOF fixture verification. Fixtures may be invalid!")
            return fixture

        for _, vector in fixture.vectors.items():
            expected_result = vector.results.get(str(fork))
            if expected_result is None:
                raise Exception(f"EOF Fixture missing vector result for fork: {fork}")
            result = eof_parse.run(input=str(vector.code))
            self.verify_result(result, expected_result, vector.code)

        return fixture

    def verify_result(self, result: CompletedProcess, expected_result: Result, code: Bytes):
        """
        Checks that the reported exception string matches the expected error.
        """
        parser = EvmoneExceptionMapper()
        actual_message = result.stdout.strip()
        actual_exception = parser.message_to_exception(actual_message)

        if expected_result.exception is None:
            if "OK" in actual_message:
                return
            else:
                raise UnexpectedEOFException(
                    code=code, got=f"{actual_exception} ({actual_message})"
                )

        expected_exception = expected_result.exception
        expected_message = parser.exception_to_message(expected_exception)

        if "OK" in actual_message:
            raise ExpectedEOFException(
                code=code, expected=f"{expected_exception} ({expected_message})"
            )

        if expected_exception != actual_exception:
            raise EOFExceptionMismatch(
                code=code,
                expected=f"{expected_exception} ({expected_message})",
                got=f"{actual_exception} ({actual_message})",
            )

    def generate(
        self,
        *,
        fork: Fork,
        eips: Optional[List[int]] = None,
        fixture_format: FixtureFormats,
        **_,
    ) -> BaseFixture:
        """
        Generate the BlockchainTest fixture.
        """
        if fixture_format == FixtureFormats.EOF_TEST:
            return self.make_eof_test_fixture(fork=fork, eips=eips)

        raise Exception(f"Unknown fixture format: {fixture_format}")


EOFTestSpec = Callable[[str], Generator[EOFTest, None, None]]
EOFTestFiller = Type[EOFTest]<|MERGE_RESOLUTION|>--- conflicted
+++ resolved
@@ -46,15 +46,9 @@
     def __init__(self, *, code: Bytes, got: str):
         message = (
             "Expected EOF code to be valid, but an exception occurred:\n"
-<<<<<<< HEAD
-            f"   Code: {self.format_code(code)}\n"
-            "Expected: No Exception\n"
-            f"    Got: {got}"
-=======
             f"    Code: {self.format_code(code)}\n"
             f"Expected: No Exception\n"
             f"     Got: {got}"
->>>>>>> 56a82493
         )
         super().__init__(message)
 
@@ -70,11 +64,7 @@
             "Expected EOF code to be invalid, but no exception was raised:\n"
             f"    Code: {self.format_code(code)}\n"
             f"Expected: {expected}\n"
-<<<<<<< HEAD
-            "      Got: No Exception"
-=======
             f"     Got: No Exception"
->>>>>>> 56a82493
         )
         super().__init__(message)
 
