"""
Evmone eof exceptions ENUM -> str mapper
"""

from dataclasses import dataclass

from bidict import frozenbidict

from .exceptions import EOFException


@dataclass
class ExceptionMessage:
    """Defines a mapping between an exception and a message."""

    exception: EOFException
    message: str


class EvmoneExceptionMapper:
    """
    Translate between EEST exceptions and error strings returned by evmone.
    """

    _mapping_data = (
        # TODO EVMONE needs to differentiate when the section is missing in the header or body
        ExceptionMessage(EOFException.MISSING_STOP_OPCODE, "err: no_terminating_instruction"),
        ExceptionMessage(EOFException.MISSING_CODE_HEADER, "err: code_section_missing"),
        ExceptionMessage(EOFException.MISSING_TYPE_HEADER, "err: type_section_missing"),
        # TODO EVMONE these exceptions are too similar, this leeds to ambiguity
        ExceptionMessage(EOFException.MISSING_TERMINATOR, "err: header_terminator_missing"),
        ExceptionMessage(
            EOFException.MISSING_HEADERS_TERMINATOR, "err: section_headers_not_terminated"
        ),
        ExceptionMessage(EOFException.INVALID_VERSION, "err: eof_version_unknown"),
        ExceptionMessage(EOFException.INVALID_MAGIC, "err: invalid_prefix"),
        ExceptionMessage(
            EOFException.INVALID_FIRST_SECTION_TYPE, "err: invalid_first_section_type"
        ),
        ExceptionMessage(
            EOFException.INVALID_SECTION_BODIES_SIZE, "err: invalid_section_bodies_size"
        ),
        ExceptionMessage(EOFException.INVALID_TYPE_SECTION_SIZE, "err: invalid_type_section_size"),
        ExceptionMessage(EOFException.INCOMPLETE_SECTION_SIZE, "err: incomplete_section_size"),
        ExceptionMessage(EOFException.INCOMPLETE_SECTION_NUMBER, "err: incomplete_section_number"),
        ExceptionMessage(EOFException.TOO_MANY_CODE_SECTIONS, "err: too_many_code_sections"),
        ExceptionMessage(EOFException.ZERO_SECTION_SIZE, "err: zero_section_size"),
        ExceptionMessage(EOFException.UNDEFINED_INSTRUCTION, "err: undefined_instruction"),
        ExceptionMessage(EOFException.UNREACHABLE_INSTRUCTIONS, "err: unreachable_instructions"),
        ExceptionMessage(EOFException.INVALID_RJUMP_DESTINATION, "err: invalid_rjump_destination"),
        ExceptionMessage(EOFException.UNREACHABLE_CODE_SECTIONS, "err: unreachable_code_sections"),
<<<<<<< HEAD
        ExceptionMessage(EOFException.STACK_UNDERFLOW, "err: stack_underflow"),
        ExceptionMessage(
            EOFException.MAX_STACK_HEIGHT_ABOVE_LIMIT, "err: max_stack_height_above_limit"
        ),
        ExceptionMessage(EOFException.INVALID_MAX_STACK_HEIGHT, "err: invalid_max_stack_height"),
=======
        ExceptionMessage(EOFException.INVALID_DATALOADN_INDEX, "err: invalid_dataloadn_index"),
>>>>>>> 56a82493
    )

    def __init__(self) -> None:
        assert len(set(entry.exception for entry in self._mapping_data)) == len(
            self._mapping_data
        ), "Duplicate exception in _mapping_data"
        assert len(set(entry.message for entry in self._mapping_data)) == len(
            self._mapping_data
        ), "Duplicate message in _mapping_data"
        self.exception_to_message_map: frozenbidict = frozenbidict(
            {entry.exception: entry.message for entry in self._mapping_data}
        )

    def exception_to_message(self, exception: EOFException) -> str:
        """Takes an EOFException and returns a formatted string."""
        message = self.exception_to_message_map.get(
            exception,
            f"No message defined for {exception}; please add it to {self.__class__.__name__}",
        )
        return message

    def message_to_exception(self, exception_string: str) -> EOFException:
        """Takes a string and tries to find matching exception"""
        # TODO inform tester where to add the missing exception if get uses default
        exception = self.exception_to_message_map.inverse.get(
            exception_string, EOFException.UNDEFINED_EXCEPTION
        )
        return exception<|MERGE_RESOLUTION|>--- conflicted
+++ resolved
@@ -49,15 +49,12 @@
         ExceptionMessage(EOFException.UNREACHABLE_INSTRUCTIONS, "err: unreachable_instructions"),
         ExceptionMessage(EOFException.INVALID_RJUMP_DESTINATION, "err: invalid_rjump_destination"),
         ExceptionMessage(EOFException.UNREACHABLE_CODE_SECTIONS, "err: unreachable_code_sections"),
-<<<<<<< HEAD
         ExceptionMessage(EOFException.STACK_UNDERFLOW, "err: stack_underflow"),
         ExceptionMessage(
             EOFException.MAX_STACK_HEIGHT_ABOVE_LIMIT, "err: max_stack_height_above_limit"
         ),
         ExceptionMessage(EOFException.INVALID_MAX_STACK_HEIGHT, "err: invalid_max_stack_height"),
-=======
         ExceptionMessage(EOFException.INVALID_DATALOADN_INDEX, "err: invalid_dataloadn_index"),
->>>>>>> 56a82493
     )
 
     def __init__(self) -> None:
