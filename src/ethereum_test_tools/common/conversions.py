"""
Common conversion methods.
"""
from re import sub
from typing import Any, List, Optional, SupportsBytes, TypeAlias

BytesConvertible: TypeAlias = str | bytes | SupportsBytes | List[int]
FixedSizeBytesConvertible: TypeAlias = str | bytes | SupportsBytes | List[int] | int
NumberConvertible: TypeAlias = str | bytes | SupportsBytes | int


def int_or_none(input: Any, default: Optional[int] = None) -> int | None:
    """
    Converts a value to int or returns a default (None).
    """
    if input is None:
        return default
    if isinstance(input, int):
        return input
    return int(input, 0)


def str_or_none(input: Any, default: Optional[str] = None) -> str | None:
    """
    Converts a value to string or returns a default (None).
    """
    if input is None:
        return default
    if isinstance(input, str):
        return input
    return str(input)


def to_bytes(input: BytesConvertible) -> bytes:
    """
    Converts multiple types into bytes.
    """
    if input is None:
        raise Exception("Cannot convert `None` input to bytes")

    if isinstance(input, SupportsBytes) or isinstance(input, bytes) or isinstance(input, list):
        return bytes(input)

    if isinstance(input, str):
        # We can have a hex representation of bytes with spaces for
        # readability
        input = sub(r"\s+", "", input)
        if input.startswith("0x"):
            input = input[2:]
        if len(input) % 2 == 1:
            input = "0" + input
        return bytes.fromhex(input)

    raise Exception("invalid type for `bytes`")


def to_fixed_size_bytes(input: FixedSizeBytesConvertible, size: int) -> bytes:
    """
    Converts multiple types into fixed-size bytes.
    """
    if isinstance(input, int):
<<<<<<< HEAD
        if input < 0:
            return int.to_bytes(input, length=size, byteorder="big", signed=True)
        return int.to_bytes(input, length=size, byteorder="big")
=======
        return int.to_bytes(input, length=size, byteorder="big", signed=input < 0)
>>>>>>> cf2ba901
    input = to_bytes(input)
    if len(input) > size:
        raise Exception(f"input is too large for fixed size bytes: {len(input)} > {size}")
    return bytes(input).rjust(size, b"\x00")


def to_hex(input: BytesConvertible) -> str:
    """
    Converts multiple types into a bytes hex string.
    """
    return "0x" + to_bytes(input).hex()


def to_number(input: NumberConvertible) -> int:
    """
    Converts multiple types into a number.
    """
    if isinstance(input, int):
        return input
    if isinstance(input, str):
        return int(input, 0)
    if isinstance(input, bytes) or isinstance(input, SupportsBytes):
        return int.from_bytes(input, byteorder="big")
    raise Exception("invalid type for `number`")


def to_fixed_size_hex(input: FixedSizeBytesConvertible, size: int) -> str:
    """
    Converts multiple types into a bytes hex string.
    """
    return "0x" + to_fixed_size_bytes(input, size).hex()<|MERGE_RESOLUTION|>--- conflicted
+++ resolved
@@ -59,13 +59,7 @@
     Converts multiple types into fixed-size bytes.
     """
     if isinstance(input, int):
-<<<<<<< HEAD
-        if input < 0:
-            return int.to_bytes(input, length=size, byteorder="big", signed=True)
-        return int.to_bytes(input, length=size, byteorder="big")
-=======
         return int.to_bytes(input, length=size, byteorder="big", signed=input < 0)
->>>>>>> cf2ba901
     input = to_bytes(input)
     if len(input) > size:
         raise Exception(f"input is too large for fixed size bytes: {len(input)} > {size}")
