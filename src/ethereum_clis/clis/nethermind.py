--- conflicted
+++ resolved
@@ -360,14 +360,10 @@
         BlockException.INVALID_GAS_USED_ABOVE_LIMIT: (
             "ExceededGasLimit: Gas used exceeds gas limit."
         ),
-<<<<<<< HEAD
-        TransactionException.INVALID_DEPOSIT_EVENT_LAYOUT: (
-=======
         BlockException.RLP_BLOCK_LIMIT_EXCEEDED: (
             "ExceededBlockSizeLimit: Exceeded block size limit"
         ),
         BlockException.INVALID_DEPOSIT_EVENT_LAYOUT: (
->>>>>>> 1e30af2e
             "DepositsInvalid: Invalid deposit event layout:"
         ),
     }
@@ -395,9 +391,9 @@
             r"Invalid block hash 0x[0-9a-f]+ does not match calculated hash 0x[0-9a-f]+"
         ),
         BlockException.SYSTEM_CONTRACT_EMPTY: (
-            r"(Withdrawals|Consolidations)Empty\: Contract is not deployed\."
+            r"(Withdrawals|Consolidations)Empty: Contract is not deployed\."
         ),
         BlockException.SYSTEM_CONTRACT_CALL_FAILED: (
-            r"(Withdrawals|Consolidations)Failed\: Contract execution failed\."
+            r"(Withdrawals|Consolidations)Failed: Contract execution failed\."
         ),
     }