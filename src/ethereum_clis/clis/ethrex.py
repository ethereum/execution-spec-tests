"""Ethrex execution client transition tool."""

from ethereum_test_exceptions import BlockException, ExceptionMapper, TransactionException


class EthrexExceptionMapper(ExceptionMapper):
    """Ethrex exception mapper."""

    mapping_substring = {
        TransactionException.TYPE_3_TX_MAX_BLOB_GAS_ALLOWANCE_EXCEEDED: (
            "Exceeded MAX_BLOB_GAS_PER_BLOCK"
        ),
        BlockException.INVALID_DEPOSIT_EVENT_LAYOUT: ("Invalid deposit request layout"),
        BlockException.INVALID_REQUESTS: (
            "Requests hash does not match the one in the header after executing"
        ),
        BlockException.INVALID_RECEIPTS_ROOT: (
            "Receipts Root does not match the one in the header after executing"
        ),
        BlockException.INVALID_STATE_ROOT: (
            "World State Root does not match the one in the header after executing"
        ),
        BlockException.INVALID_GAS_USED: "Gas used doesn't match value in header",
        BlockException.INCORRECT_BLOB_GAS_USED: "Blob gas used doesn't match value in header",
    }
    mapping_regex = {
        TransactionException.PRIORITY_GREATER_THAN_MAX_FEE_PER_GAS: (
            r"(?i)priority fee.* is greater than max fee.*"
        ),
        TransactionException.TYPE_4_EMPTY_AUTHORIZATION_LIST: r"(?i)empty authorization list",
        TransactionException.SENDER_NOT_EOA: (
            r"reject transactions from senders with deployed code|"
<<<<<<< HEAD
            r"Sender account .* shouldn't be a contract"
=======
            r"Sender account shouldn't be a contract"
>>>>>>> d9521429
        ),
        TransactionException.NONCE_MISMATCH_TOO_LOW: r"nonce \d+ too low, expected \d+|"
        r"Nonce mismatch.*",
        TransactionException.TYPE_3_TX_MAX_BLOB_GAS_ALLOWANCE_EXCEEDED: (
            r"blob gas used \d+ exceeds maximum allowance \d+"
        ),
        TransactionException.TYPE_3_TX_ZERO_BLOBS: (
            r"blob transactions present in pre-cancun payload|empty blobs|"
            r"Type 3 transaction without blobs"
        ),
        TransactionException.TYPE_3_TX_INVALID_BLOB_VERSIONED_HASH: (
            r"blob version not supported|Invalid blob versioned hash"
        ),
        TransactionException.TYPE_3_TX_PRE_FORK: (
            r"blob versioned hashes not supported|"
            r"Type 3 transactions are not supported before the Cancun fork"
        ),
        # A type 4 Transaction without a recipient won't even reach the EVM, we can't decode it.
        TransactionException.TYPE_4_TX_CONTRACT_CREATION: (
            r"unexpected length|Contract creation in type 4 transaction|"
            r"Error decoding field 'to' of type primitive_types::H160: InvalidLength"
        ),
        TransactionException.TYPE_4_TX_PRE_FORK: (
            r"eip 7702 transactions present in pre-prague payload|"
            r"Type 4 transactions are not supported before the Prague fork"
        ),
        TransactionException.INSUFFICIENT_ACCOUNT_FUNDS: (
            r"lack of funds \(\d+\) for max fee \(\d+\)|Insufficient account funds"
        ),
        TransactionException.INTRINSIC_GAS_TOO_LOW: (
            r"gas floor exceeds the gas limit|call gas cost exceeds the gas limit|"
            r"Intrinsic gas too low"
        ),
        TransactionException.INSUFFICIENT_MAX_FEE_PER_GAS: (
            r"gas price is less than basefee|Insufficient max fee per gas"
        ),
        TransactionException.INSUFFICIENT_MAX_FEE_PER_BLOB_GAS: (
            r"blob gas price is greater than max fee per blob gas|"
            r"Insufficient max fee per blob gas.*"
        ),
        TransactionException.INITCODE_SIZE_EXCEEDED: (
            r"create initcode size limit|Initcode size exceeded.*"
        ),
        BlockException.SYSTEM_CONTRACT_CALL_FAILED: (r"System call failed.*"),
        BlockException.SYSTEM_CONTRACT_EMPTY: (r"System contract:.* has no code after deployment"),
        BlockException.INCORRECT_BLOB_GAS_USED: (r"Blob gas used doesn't match value in header"),
        BlockException.RLP_STRUCTURES_ENCODING: (r"Error decoding field '\D+' of type \w+.*"),
        BlockException.INCORRECT_EXCESS_BLOB_GAS: (r".* Excess blob gas is incorrect"),
        BlockException.INVALID_BLOCK_HASH: (r"Invalid block hash. Expected \w+, got \w+"),
    }<|MERGE_RESOLUTION|>--- conflicted
+++ resolved
@@ -30,11 +30,7 @@
         TransactionException.TYPE_4_EMPTY_AUTHORIZATION_LIST: r"(?i)empty authorization list",
         TransactionException.SENDER_NOT_EOA: (
             r"reject transactions from senders with deployed code|"
-<<<<<<< HEAD
             r"Sender account .* shouldn't be a contract"
-=======
-            r"Sender account shouldn't be a contract"
->>>>>>> d9521429
         ),
         TransactionException.NONCE_MISMATCH_TOO_LOW: r"nonce \d+ too low, expected \d+|"
         r"Nonce mismatch.*",
