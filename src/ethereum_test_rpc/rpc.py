--- conflicted
+++ resolved
@@ -200,11 +200,7 @@
         self, transactions: List[Transaction]
     ) -> List[TransactionByHashResponse]:
         """
-<<<<<<< HEAD
-        Uses `eth_getTransactionByHash` to wait until all transactions in list are included in a
-=======
         Use `eth_getTransactionByHash` to wait until all transactions in list are included in a
->>>>>>> 7e00240e
         block.
         """
         tx_hashes = [tx.hash for tx in transactions]
