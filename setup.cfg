[metadata]
name = test-filler
description = Ethereum execution client test authoring framework
long_description = file: README.md
long_description_content_type = text/markdown
version = 1.0.0
url = https://github.com/ethereum/execution-spec-tests
license_files =
    LICENSE
classifiers =
    License :: OSI Approved :: MIT License

[options]
packages =
    evm_transition_tool
    ethereum_test_forks
    ethereum_test_tools
    pytest_plugins

package_dir =
    =src

python_requires = >=3.10

install_requires =
    click>=8.1.0,<9
    ethereum@git+https://github.com/ethereum/execution-specs
    hive.py@git+https://github.com/marioevz/hive.py
    setuptools
    types-setuptools
    requests>=2.31.0
    colorlog>=6.7.0
    PyJWT>=2.3.0,<3
    pytest==7.3.2
    pytest-xdist>=3.3.1,<4
    coincurve>=18.0.0,<19
    tenacity>8.2.0,<9
    trie==2.1.1
    semver==3.0.1
    click>=8.0.0,<9
    pydantic>=2.6.3
    rich>=13.7.0,<14

[options.package_data]
ethereum_test_tools =
    py.typed
ethereum_test_forks =
    py.typed
evm_transition_tool =
    py.typed

[options.entry_points]
console_scripts =
    fill = cli.pytest_commands:fill
    tf = cli.pytest_commands:tf
<<<<<<< HEAD
    consume = cli.pytest_commands:consume
=======
    checkfixtures = cli.check_fixtures:check_fixtures
>>>>>>> 5592062f
    gentest = cli.gentest:make_test
    pyspelling_soft_fail = cli.tox_helpers:pyspelling
    markdownlintcli2_soft_fail = cli.tox_helpers:markdownlint
    order_fixtures = cli.order_fixtures:order_fixtures
    evm_bytes_to_python = cli.evm_bytes_to_python:main
    hasher = cli.hasher:main

[options.extras_require]
test =
    # pytest already in 'install_requires'
    pytest-cov>=4.1.0,<5

lint =
    isort>=5.8,<6
<<<<<<< HEAD
    mypy>=1.4.0,<2; implementation_name == "cpython"
=======
    mypy==0.991; implementation_name == "cpython"
>>>>>>> 5592062f
    types-requests
    black==22.3.0; implementation_name == "cpython"
    flake8-spellcheck>=0.24,<0.25
    flake8-docstrings>=1.6,<2
    flake8>=6.1.0,<7
    pep8-naming==0.13.3
    fname8>=0.0.3

docs =
    cairosvg>=2.7.0,<3  # required for social plugin (material)
    gitpython>=3.1.31,<4
    mike>=1.1.2,<2
    mkdocs>=1.4.3,<2
    mkdocs-gen-files>=0.5.0,<1
    mkdocs-git-authors-plugin>=0.7.1,<1
    mkdocs-glightbox>=0.3.4,<1
    mkdocs-literate-nav>=0.6.0,<1
    mkdocs-material>=9.1.14,<10
    mkdocs-material-extensions>=1.1.1,<2
    mkdocstrings>=0.21.2,<1
    mkdocstrings-python>=1.0.0,<2
    pillow>=10.0.1,<11  # required for social plugin (material)
    pyspelling>=2.8.2,<3

[flake8]
dictionaries=en_US,python,technical
docstring-convention = google
extend-ignore = E203, D107, D200, D203, D205,
    D212, E231, D400, D401, D410, D411, D412,
    D413, D414, D415, D416, N806
    # Ignore E203: Whitespace before ':'
    # Ignore D107: Missing docstring in __init__
    # Ignore D200: One-line docstring should fit on one line with quotes
    # Ignore D203: 1 blank line required before class docstring
    # Ignore D205: blank line required between summary line and description
    # Ignore D212: Multi-line docstring summary should start at the first line
    # Ignore E231: Missing whitespace after ':'
    # Ignore D400: First line should end with a period
    # Ignore D401: First line should be in imperative mood
    # Ignore D410: Missing blank line after section
    # Ignore D411: Missing blank line before section
    # Ignore D412: No blank lines allowed between a section header and its content
    # Ignore D413: Missing blank line after last section
    # Ignore D414: Section has no content
    # Ignore D415: First line should end with a period, question mark, or exclamation point
    # Ignore D416: Section name should end with a colon
    # Ignore N806: Variable names with all caps (ALL_CAPS)
max-line-length = 99
per-file-ignore =
    tests/evm_transition_tool/test_evaluate.py:E501

extend-exclude =
    setup.py
    src/evm_transition_tool/tests/
    src/ethereum_test_tools/tests/
    src/ethereum_test_forks/tests/

# vim: set ft=dosini:<|MERGE_RESOLUTION|>--- conflicted
+++ resolved
@@ -25,7 +25,7 @@
 install_requires =
     click>=8.1.0,<9
     ethereum@git+https://github.com/ethereum/execution-specs
-    hive.py@git+https://github.com/marioevz/hive.py
+    hive.py@git+https://github.com/danceratopz/hive.py@chore/setup.cfg/move-mypy-deps-to-lint-extras
     setuptools
     types-setuptools
     requests>=2.31.0
@@ -53,11 +53,8 @@
 console_scripts =
     fill = cli.pytest_commands:fill
     tf = cli.pytest_commands:tf
-<<<<<<< HEAD
+    checkfixtures = cli.check_fixtures:check_fixtures
     consume = cli.pytest_commands:consume
-=======
-    checkfixtures = cli.check_fixtures:check_fixtures
->>>>>>> 5592062f
     gentest = cli.gentest:make_test
     pyspelling_soft_fail = cli.tox_helpers:pyspelling
     markdownlintcli2_soft_fail = cli.tox_helpers:markdownlint
@@ -72,11 +69,7 @@
 
 lint =
     isort>=5.8,<6
-<<<<<<< HEAD
-    mypy>=1.4.0,<2; implementation_name == "cpython"
-=======
     mypy==0.991; implementation_name == "cpython"
->>>>>>> 5592062f
     types-requests
     black==22.3.0; implementation_name == "cpython"
     flake8-spellcheck>=0.24,<0.25
