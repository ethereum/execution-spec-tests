--- conflicted
+++ resolved
@@ -199,80 +199,12 @@
     eof_state_test: EOFStateTestFiller,
     target: int,
 ):
-<<<<<<< HEAD
-    """EOF1V4200_0012/13/14/15 (Valid) EOF with RJUMPV table size 256 (target parameterized)"""
-=======
-    """EOF1V4200_0012 (Valid) EOF with RJUMPV table size 256 (Target 0)."""
+    """EOF1V4200_0012/13/14/15 (Valid) EOF with RJUMPV table size 256 (target parameterized)."""
     eof_state_test(
         data=Container(
             sections=[
                 Section.Code(
-                    code=Op.PUSH1(0)
-                    + Op.RJUMPV[range(256)]
-                    + Op.NOOP * 256
-                    + Op.SSTORE(slot_code_worked, value_code_worked)
-                    + Op.STOP,
-                )
-            ],
-        ),
-        container_post=Account(storage={slot_code_worked: value_code_worked}),
-    )
-
-
-def test_rjumpv_full_table_mid(
-    eof_state_test: EOFStateTestFiller,
-):
-    """EOF1V4200_0013 (Valid) EOF with RJUMPV table size 256 (Target 100)."""
->>>>>>> 7e00240e
-    eof_state_test(
-        data=Container(
-            sections=[
-                Section.Code(
-<<<<<<< HEAD
                     code=Op.PUSH2[target]
-=======
-                    code=Op.PUSH1(100)
-                    + Op.RJUMPV[range(256)]
-                    + Op.NOOP * 256
-                    + Op.SSTORE(slot_code_worked, value_code_worked)
-                    + Op.STOP,
-                )
-            ],
-        ),
-        container_post=Account(storage={slot_code_worked: value_code_worked}),
-    )
-
-
-def test_rjumpv_full_table_end(
-    eof_state_test: EOFStateTestFiller,
-):
-    """EOF1V4200_0014 (Valid) EOF with RJUMPV table size 256 (Target 254)."""
-    eof_state_test(
-        data=Container(
-            sections=[
-                Section.Code(
-                    code=Op.PUSH1(254)
-                    + Op.RJUMPV[range(256)]
-                    + Op.NOOP * 256
-                    + Op.SSTORE(slot_code_worked, value_code_worked)
-                    + Op.STOP,
-                )
-            ],
-        ),
-        container_post=Account(storage={slot_code_worked: value_code_worked}),
-    )
-
-
-def test_rjumpv_full_table_last(
-    eof_state_test: EOFStateTestFiller,
-):
-    """EOF1V4200_0015 (Valid) EOF with RJUMPV table size 256 (Target 256)."""
-    eof_state_test(
-        data=Container(
-            sections=[
-                Section.Code(
-                    code=Op.PUSH2(256)
->>>>>>> 7e00240e
                     + Op.RJUMPV[range(256)]
                     + Op.NOOP * 256
                     + Op.SSTORE(slot_code_worked, value_code_worked)
@@ -333,11 +265,7 @@
     branches: int,
     byte_count_last_branch: int,
 ):
-<<<<<<< HEAD
-    """EOF1I4200_0028/29/30 (Invalid) EOF code containing truncated RJUMPV"""
-=======
-    """EOF1I4200_0028/29/30/31 (Invalid) EOF code containing truncated RJUMPV."""
->>>>>>> 7e00240e
+    """EOF1I4200_0028/29/30 (Invalid) EOF code containing truncated RJUMPV."""
     rjumpv_bytes = int.to_bytes(branches - 1, 1, "big")
     rjumpv_bytes += b"\0" * ((2 * (branches - 1)) + byte_count_last_branch)
 
@@ -1070,13 +998,8 @@
     table_size: int,
     invalid_index: int,
 ):
-<<<<<<< HEAD
-    """EOF code containing RJUMPV with target EOFCREATE immediate"""
+    """EOF code containing RJUMPV with target EOFCREATE immediate."""
     invalid_destination = 1
-=======
-    """EOF code containing RJUMP with target EOFCREATE immediate."""
-    invalid_destination = 9
->>>>>>> 7e00240e
     jump_table = [0 for _ in range(table_size)]
     jump_table[invalid_index] = invalid_destination
     eof_test(
@@ -1116,13 +1039,8 @@
     table_size: int,
     invalid_index: int,
 ):
-<<<<<<< HEAD
-    """EOF code containing RJUMPV with target RETURNCONTRACT immediate"""
+    """EOF code containing RJUMPV with target RETURNCONTRACT immediate."""
     invalid_destination = 1
-=======
-    """EOF code containing RJUMP with target RETURNCONTRACT immediate."""
-    invalid_destination = 5
->>>>>>> 7e00240e
     jump_table = [0 for _ in range(table_size)]
     jump_table[invalid_index] = invalid_destination
     eof_test(
