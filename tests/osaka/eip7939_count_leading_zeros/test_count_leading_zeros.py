"""
abstract: Tests [EIP-7939: Count leading zeros (CLZ) opcode](https://eips.ethereum.org/EIPS/eip-7939)
    Test cases for [EIP-7939: Count leading zeros (CLZ) opcode](https://eips.ethereum.org/EIPS/eip-7939).
"""

import pytest

from ethereum_test_base_types import Storage
from ethereum_test_forks import Fork
from ethereum_test_tools import (
    Account,
    Alloc,
    AuthorizationTuple,
    Block,
    BlockchainTestFiller,
    Bytecode,
    CodeGasMeasure,
    Environment,
    StateTestFiller,
    Storage,
    Transaction,
)
from ethereum_test_tools.vm.opcode import Opcodes as Op

from ...prague.eip7702_set_code_tx.spec import Spec as Spec7702
from .spec import Spec, ref_spec_7939

REFERENCE_SPEC_GIT_PATH = ref_spec_7939.git_path
REFERENCE_SPEC_VERSION = ref_spec_7939.version


def clz_parameters():
    """Generate all test case parameters."""
    test_cases = []

    # Format 0xb000...111: leading zeros followed by ones
    # Special case: bits=256 gives value=0 (all zeros)
    for bits in range(257):
        value = (2**256 - 1) >> bits
        expected_clz = bits
        assert expected_clz == Spec.calculate_clz(value), (
            f"CLZ calculation mismatch for leading_zeros_{bits}: "
            f"manual={expected_clz}, spec={Spec.calculate_clz(value)}, value={hex(value)}"
        )
        test_cases.append((f"leading_zeros_{bits}", value, expected_clz))

    # Format 0xb010...000: single bit set
    for bits in range(256):
        value = 1 << bits
        expected_clz = 255 - bits
        assert expected_clz == Spec.calculate_clz(value), (
            f"CLZ calculation mismatch for single_bit_{bits}: "
            f"manual={expected_clz}, spec={Spec.calculate_clz(value)}, value={hex(value)}"
        )
        test_cases.append((f"single_bit_{bits}", value, expected_clz))

    # Arbitrary edge cases
    arbitrary_values = [
        0x123456789ABCDEF0123456789ABCDEF0123456789ABCDEF0123456789ABCDEF0,
        0x00FF00FF00FF00FF00FF00FF00FF00FF00FF00FF00FF00FF00FF00FF00FF00FF,
        0x0F0F0F0F0F0F0F0F0F0F0F0F0F0F0F0F0F0F0F0F0F0F0F0F0F0F0F0F0F0F0F0F,
        0xDEADBEEFCAFEBABE0123456789ABCDEF,
        0x0123456789ABCDEF,
        (1 << 128) + 1,
        (1 << 200) + (1 << 100),
        2**255 - 1,
    ]
    for i, value in enumerate(arbitrary_values):
        expected_clz = Spec.calculate_clz(value)
        test_cases.append((f"arbitrary_{i}", value, expected_clz))

    return test_cases


@pytest.mark.valid_from("Osaka")
@pytest.mark.parametrize(
    "test_id,value,expected_clz",
    clz_parameters(),
    ids=[f"{test_data[0]}-expected_clz_{test_data[2]}" for test_data in clz_parameters()],
)
def test_clz_opcode_scenarios(
    state_test: StateTestFiller,
    pre: Alloc,
    test_id: str,
    value: int,
    expected_clz: int,
):
    """
    Test CLZ opcode functionality.

    Cases:
    - Format 0xb000...111: leading zeros followed by ones (2**256 - 1 >> bits)
    - Format 0xb010...000: single bit set at position (1 << bits)

    Test coverage:
    - Leading zeros pattern: 0b000...111 (0 to 256 leading zeros)
    - Single bit pattern: 0b010...000 (bit at each possible position)
    - Edge cases: CLZ(0) = 256, CLZ(2^256-1) = 0
    """
    sender = pre.fund_eoa()
    contract_address = pre.deploy_contract(
        code=Op.SSTORE(0, Op.CLZ(value)),
        storage={"0x00": "0xdeadbeef"},
    )
    tx = Transaction(
        to=contract_address,
        sender=sender,
        gas_limit=200_000,
    )
    post = {
        contract_address: Account(storage={"0x00": expected_clz}),
    }
    state_test(pre=pre, post=post, tx=tx)


@pytest.mark.valid_from("Osaka")
def test_clz_gas_cost(state_test: StateTestFiller, pre: Alloc, fork: Fork):
    """Test CLZ opcode gas cost."""
    contract_address = pre.deploy_contract(
        Op.SSTORE(
            0,
            CodeGasMeasure(
                code=Op.CLZ(Op.PUSH1(1)),
                extra_stack_items=1,
                overhead_cost=fork.gas_costs().G_VERY_LOW,
            ),
        ),
        storage={"0x00": "0xdeadbeef"},
    )
    sender = pre.fund_eoa()
    tx = Transaction(to=contract_address, sender=sender, gas_limit=200_000)
    post = {
        contract_address: Account(  # Cost measured is CLZ + PUSH1
            storage={"0x00": fork.gas_costs().G_LOW}
        ),
    }
    state_test(pre=pre, post=post, tx=tx)


@pytest.mark.valid_from("Osaka")
@pytest.mark.parametrize("bits", [0, 64, 128, 255])
@pytest.mark.parametrize("gas_cost_delta", [-2, -1, 0, 1, 2])
def test_clz_gas_cost_boundary(
    state_test: StateTestFiller,
    pre: Alloc,
    fork: Fork,
    bits: int,
    gas_cost_delta: int,
):
    """Test CLZ opcode gas cost boundary."""
    code = Op.PUSH32(1 << bits) + Op.CLZ

    contract_address = pre.deploy_contract(code=code)

    call_code = Op.SSTORE(
        0,
        Op.CALL(
            gas=fork.gas_costs().G_VERY_LOW + Spec.CLZ_GAS_COST + gas_cost_delta,
            address=contract_address,
        ),
    )
    call_address = pre.deploy_contract(
        code=call_code,
        storage={"0x00": "0xdeadbeef"},
    )

    tx = Transaction(to=call_address, sender=pre.fund_eoa(), gas_limit=200_000)

    post = {call_address: Account(storage={"0x00": 0 if gas_cost_delta < 0 else 1})}

    state_test(pre=pre, post=post, tx=tx)


@pytest.mark.valid_from("Osaka")
def test_clz_stack_underflow(state_test: StateTestFiller, pre: Alloc):
    """Test CLZ opcode with empty stack (should revert due to stack underflow)."""
    sender = pre.fund_eoa()
    callee_address = pre.deploy_contract(
        code=Op.CLZ + Op.STOP,  # No stack items, should underflow
    )
    caller_address = pre.deploy_contract(
        code=Op.SSTORE(0, Op.CALL(gas=0xFFFF, address=callee_address)),
        storage={"0x00": "0xdeadbeef"},
    )
    tx = Transaction(
        to=caller_address,
        sender=sender,
        gas_limit=200_000,
    )
    post = {
        caller_address: Account(
            storage={"0x00": 0}  # Call failed due to stack underflow
        ),
    }
    state_test(pre=pre, post=post, tx=tx)


@pytest.mark.valid_at_transition_to("Osaka", subsequent_forks=True)
def test_clz_fork_transition(blockchain_test: BlockchainTestFiller, pre: Alloc):
    """Test CLZ opcode behavior at fork transition."""
    sender = pre.fund_eoa()
    callee_address = pre.deploy_contract(
        code=Op.SSTORE(Op.TIMESTAMP, Op.CLZ(1 << 100)) + Op.STOP,
        storage={14_999: "0xdeadbeef"},
    )
    caller_address = pre.deploy_contract(
        code=Op.SSTORE(Op.TIMESTAMP, Op.CALL(gas=0xFFFF, address=callee_address)),
        storage={14_999: "0xdeadbeef"},
    )
    blocks = [
        Block(
            timestamp=14_999,
            txs=[
                Transaction(
                    to=caller_address,
                    sender=sender,
                    nonce=0,
                    gas_limit=200_000,
                )
            ],
        ),
        Block(
            timestamp=15_000,
            txs=[
                Transaction(
                    to=caller_address,
                    sender=sender,
                    nonce=1,
                    gas_limit=200_000,
                )
            ],
        ),
        Block(
            timestamp=15_001,
            txs=[
                Transaction(
                    to=caller_address,
                    sender=sender,
                    nonce=2,
                    gas_limit=200_000,
                )
            ],
        ),
    ]
    blockchain_test(
        pre=pre,
        blocks=blocks,
        post={
            caller_address: Account(
                storage={
                    14_999: 0,  # Call fails as opcode not valid before Osaka
                    15_000: 1,  # Call succeeds on fork transition block
                    15_001: 1,  # Call continues to succeed after transition
                }
            ),
            callee_address: Account(
                storage={
                    14_999: "0xdeadbeef",  # CLZ not valid before fork, storage unchanged
                    15_000: 155,  # CLZ valid on transition block, CLZ(1 << 100) = 155
                    15_001: 155,  # CLZ continues to be valid after transition
                }
            ),
        },
    )


@pytest.mark.valid_from("Osaka")
@pytest.mark.parametrize("opcode", [Op.JUMPI, Op.JUMP])
@pytest.mark.parametrize("valid_jump", [True, False])
@pytest.mark.parametrize("jumpi_condition", [True, False])
@pytest.mark.parametrize("bits", [0, 16, 64, 128, 255])
def test_clz_jump_operation(
    state_test: StateTestFiller,
    pre: Alloc,
    opcode: Op,
    valid_jump: bool,
    jumpi_condition: bool,
    bits: int,
):
    """Test CLZ opcode with valid and invalid jump."""
    if opcode == Op.JUMP and not jumpi_condition:
        pytest.skip("Duplicate case for JUMP.")

    code = Op.PUSH32(1 << bits)

    if opcode == Op.JUMPI:
        code += Op.PUSH1(jumpi_condition)

    code += Op.PUSH1(len(code) + 3) + opcode

    if valid_jump:
        code += Op.JUMPDEST

    code += Op.CLZ + Op.PUSH0 + Op.SSTORE + Op.RETURN(0, 0)

    callee_address = pre.deploy_contract(code=code)

    caller_address = pre.deploy_contract(
        code=Op.SSTORE(0, Op.CALL(gas=0xFFFF, address=callee_address)),
        storage={"0x00": "0xdeadbeef"},
    )

    tx = Transaction(
        to=caller_address,
        sender=pre.fund_eoa(),
        gas_limit=200_000,
    )

    expected_clz = 255 - bits

    post = {
        caller_address: Account(storage={"0x00": 1 if valid_jump or not jumpi_condition else 0}),
    }

    if valid_jump or not jumpi_condition:
        post[callee_address] = Account(storage={"0x00": expected_clz})

    state_test(pre=pre, post=post, tx=tx)


<<<<<<< HEAD
auth_account_start_balance = 0


@pytest.mark.valid_from("Osaka")
def test_clz_from_set_code(
    state_test: StateTestFiller,
    pre: Alloc,
):
    """Test the address opcode in a set-code transaction."""
    storage = Storage()
    auth_signer = pre.fund_eoa(auth_account_start_balance)

    set_code = Bytecode()
    for bits in [0, 1, 128, 255]:
        expected_clz = 255 - bits
        set_code += Op.SSTORE(storage.store_next(expected_clz), Op.CLZ(1 << bits))
    set_code += Op.STOP

    set_code_to_address = pre.deploy_contract(set_code)

    tx = Transaction(
        gas_limit=200_000,
        to=auth_signer,
        value=0,
        authorization_list=[
            AuthorizationTuple(
                address=set_code_to_address,
                nonce=0,
                signer=auth_signer,
            ),
        ],
        sender=pre.fund_eoa(),
    )

    state_test(
        env=Environment(),
        pre=pre,
        tx=tx,
        post={
            set_code_to_address: Account(storage={}),
            auth_signer: Account(
                nonce=1,
                code=Spec7702.delegation_designation(set_code_to_address),
                storage=storage,
            ),
        },
    )
=======
@pytest.mark.valid_from("Osaka")
@pytest.mark.parametrize("bits", [0, 64, 255])
@pytest.mark.parametrize("opcode", [Op.CODECOPY, Op.EXTCODECOPY])
def test_clz_code_copy_operation(state_test: StateTestFiller, pre: Alloc, bits: int, opcode: Op):
    """Test CLZ opcode with code copy operation."""
    storage = Storage()

    expected_value = 255 - bits
    clz_code_offset = len(Op.CLZ(1 << bits)) - 1  # Offset to CLZ opcode

    mload_value = Spec.CLZ << 248  # CLZ opcode in MSB position (0x1E000...000)

    target_address = pre.deploy_contract(code=Op.CLZ(1 << bits))

    clz_contract_address = pre.deploy_contract(
        code=(
            Op.CLZ(1 << bits)  # Calculate CLZ of the value
            + Op.SSTORE(storage.store_next(expected_value), Op.CLZ(1 << bits))  # Store CLZ result
            + (  # Load CLZ byte from code with CODECOPY or EXTCODECOPY
                Op.CODECOPY(dest_offset=0, offset=clz_code_offset, size=1)
                if opcode == Op.CODECOPY
                else Op.EXTCODECOPY(
                    address=target_address, dest_offset=0, offset=clz_code_offset, size=1
                )
            )
            + Op.SSTORE(storage.store_next(mload_value), Op.MLOAD(0))  # Store loaded CLZ byte
        ),
        storage={"0x00": "0xdeadbeef"},
    )

    post = {
        clz_contract_address: Account(
            storage={
                "0x00": expected_value,
                "0x01": mload_value,
            }
        )
    }
    tx = Transaction(
        to=clz_contract_address,
        sender=pre.fund_eoa(),
        gas_limit=200_000,
    )

    state_test(pre=pre, post=post, tx=tx)


@pytest.mark.valid_from("Osaka")
@pytest.mark.parametrize("bits", [0, 64, 255])
@pytest.mark.parametrize("opcode", [Op.CODECOPY, Op.EXTCODECOPY])
def test_clz_with_memory_operation(state_test: StateTestFiller, pre: Alloc, bits: int, opcode: Op):
    """Test CLZ opcode with memory operation."""
    storage = Storage()

    expected_value = 255 - bits

    # Target code pattern:
    #   PUSH32 (1 << bits)
    #   PUSH0
    #   MSTORE
    #
    # This sequence stores a 32-byte value in memory.
    # Later, we copy the immediate value from the PUSH32 instruction into memory
    # using CODECOPY or EXTCODECOPY, and then load it with MLOAD for the CLZ test.
    target_code = Op.PUSH32(1 << bits)
    offset = 1

    target_address = pre.deploy_contract(code=target_code)

    clz_contract_address = pre.deploy_contract(
        code=(
            target_code
            + Op.SSTORE(storage.store_next(expected_value), Op.CLZ(1 << bits))  # Store CLZ result
            + (
                Op.CODECOPY(dest_offset=0, offset=offset, size=0x20)
                if opcode == Op.CODECOPY
                else Op.EXTCODECOPY(
                    address=target_address, dest_offset=0, offset=offset, size=0x20
                )
            )
            + Op.SSTORE(storage.store_next(expected_value), Op.CLZ(Op.MLOAD(0)))
        ),
        storage={"0x00": "0xdeadbeef"},
    )

    post = {
        clz_contract_address: Account(storage={"0x00": expected_value, "0x01": expected_value}),
    }

    tx = Transaction(
        to=clz_contract_address,
        sender=pre.fund_eoa(),
        gas_limit=200_000,
    )

    state_test(pre=pre, post=post, tx=tx)
>>>>>>> f41c57ec
<|MERGE_RESOLUTION|>--- conflicted
+++ resolved
@@ -318,7 +318,6 @@
     state_test(pre=pre, post=post, tx=tx)
 
 
-<<<<<<< HEAD
 auth_account_start_balance = 0
 
 
@@ -366,7 +365,8 @@
             ),
         },
     )
-=======
+
+
 @pytest.mark.valid_from("Osaka")
 @pytest.mark.parametrize("bits", [0, 64, 255])
 @pytest.mark.parametrize("opcode", [Op.CODECOPY, Op.EXTCODECOPY])
@@ -462,5 +462,4 @@
         gas_limit=200_000,
     )
 
-    state_test(pre=pre, post=post, tx=tx)
->>>>>>> f41c57ec
+    state_test(pre=pre, post=post, tx=tx)