--- conflicted
+++ resolved
@@ -82,11 +82,9 @@
 - ✨ Added support for the `--benchmark-gas-values` flag in the `fill` command, allowing a single genesis file to be used across different gas limit settings when generating fixtures. ([#1895](https://github.com/ethereum/execution-spec-tests/pull/1895)).
 - ✨ Static tests can now specify a maximum fork where they should be filled for ([#1977](https://github.com/ethereum/execution-spec-tests/pull/1977)).
 - ✨ Static tests can now be filled in every format using `--generate-all-formats` ([#2006](https://github.com/ethereum/execution-spec-tests/pull/2006)).
-<<<<<<< HEAD
-- Flag `--flat-output` has been removed due to having been unneeded for an extended period of time ([#2018](https://github.com/ethereum/execution-spec-tests/pull/2018)).
-=======
+- 💥 Flag `--flat-output` has been removed due to having been unneeded for an extended period of time ([#2018](https://github.com/ethereum/execution-spec-tests/pull/2018)).
 - ✨ Add support for `BlockchainEngineSyncFixture` format for tests marked with `pytest.mark.verify_sync` to enable client synchronization testing via `consume sync` command ([#2007](https://github.com/ethereum/execution-spec-tests/pull/2007)).
->>>>>>> d0ee7384
+
 
 #### `consume`
 
