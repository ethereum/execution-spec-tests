--- conflicted
+++ resolved
@@ -50,11 +50,8 @@
 - ✨ Releases for feature eip7692 now include both Cancun and Prague based tests in the same release, in files `fixtures_eip7692.tar.gz` and `fixtures_eip7692-prague.tar.gz` respectively ([#743](https://github.com/ethereum/execution-spec-tests/pull/743)).
 ✨ Re-write the test case reference doc flow as a pytest plugin and add pages for test functions with a table providing an overview of their parametrized test cases ([#801](https://github.com/ethereum/execution-spec-tests/pull/801)).
 - 🔀 Simplify Python project configuration and consolidate it into `pyproject.toml` ([#764](https://github.com/ethereum/execution-spec-tests/pull/764)).
-<<<<<<< HEAD
 - 🔀 Created `pytest_plugins.concurrency` plugin to sync multiple `xdist` processes without using a command flag to specify the temporary working folder ([#824](https://github.com/ethereum/execution-spec-tests/pull/824))
-=======
 - 🔀 Move pytest plugin `pytest_plugins.filler.solc` to `pytest_plugins.solc.solc` ([#823](https://github.com/ethereum/execution-spec-tests/pull/823)).
->>>>>>> 38047078
 
 ### 💥 Breaking Change
 
