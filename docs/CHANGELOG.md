--- conflicted
+++ resolved
@@ -17,11 +17,8 @@
 
 ### 📋 Misc
 
-<<<<<<< HEAD
+- 🐞 Fix CI by using Golang 1.21 in Github Actions to build geth ([#484](https://github.com/ethereum/execution-spec-tests/pull/484)).
 - 💥 "Merge" has been renamed to "Paris" in the "network" field of the Blockchain tests, and in the "post" field of the State tests ([#480](https://github.com/ethereum/execution-spec-tests/pull/480)).
-=======
-- 🐞 Fix CI by using Golang 1.21 in Github Actions to build geth ([#484](https://github.com/ethereum/execution-spec-tests/pull/484)).
->>>>>>> 1983444b
 
 ## 🔜 [v2.1.1](https://github.com/ethereum/execution-spec-tests/releases/tag/v2.1.1) - 2024-03-09
 
