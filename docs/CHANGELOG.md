--- conflicted
+++ resolved
@@ -13,6 +13,7 @@
 #### `fill`
 
 - 🔀 Refactor: Encapsulate `fill`'s fixture output options (`--output`, `--flat-output`, `--single-fixture-per-file`) into a `FixtureOutput` class ([#1471](https://github.com/ethereum/execution-spec-tests/pull/1471)).
+- ✨ Don't warn about a "high Transaction gas_limit" for `zkevm` tests ([#1598](https://github.com/ethereum/execution-spec-tests/pull/1598)).
 
 #### `consume`
 
@@ -35,16 +36,7 @@
 ### 🛠️ Framework
 
 - ✨ Add an empty account function for usage within fill and execute ([#1482](https://github.com/ethereum/execution-spec-tests/pull/1482)).
-<<<<<<< HEAD
-
-#### `fill`
-
-- ✨ Don't warn about a "high Transaction gas_limit" for `zkevm` tests ([#1598](https://github.com/ethereum/execution-spec-tests/pull/1598)).
-
-#### `consume`
-=======
 - ✨ Added `TransactionException.INTRINSIC_GAS_BELOW_FLOOR_GAS_COST` exception to specifically catch the case where the intrinsic gas cost is insufficient due to the data floor gas cost ([#1582](https://github.com/ethereum/execution-spec-tests/pull/1582)).
->>>>>>> f6bd1884
 
 ### 📋 Misc
 
