# Changelog

Test fixtures for use by clients are available for each release on the [Github releases page](https://github.com/ethereum/execution-spec-tests/releases).

**Key:** ✨ = New, 🐞 = Fixed, 🔀 = Changed. 💥 = Breaking

## 🔜 [Unreleased]

**Note**: Although not a breaking change, `consume` users should delete the cache directory (typically located at `~/.cache/ethereum-execution-spec-tests`) used to store downloaded fixture release tarballs. This release adds support for [ethereum/tests](https://github.com/ethereum/tests) and [ethereum/legacytests](https://github.com/ethereum/legacytests) fixture release downloads and the structure of the cache directory has been updated to accommodate this change.

To try this feature:

```shell
consume direct --input=https://github.com/ethereum/tests/releases/download/v17.0/fixtures_blockchain_tests.tgz
```

To determine the cache directory location, see the `--cache-folder` entry from the command:

```shell
consume cache --help
```

### 💥 Breaking Change

### 🛠️ Framework

#### `consume`

- ✨ Add support for [ethereum/tests](https://github.com/ethereum/tests) and [ethereum/legacytests](https://github.com/ethereum/legacytests) release tarball download via URL to the `--input` flag of `consume` commands ([#1306](https://github.com/ethereum/execution-spec-tests/pull/1306)).
- ✨ Add support for Nethermind's `nethtest` command to `consume direct` ([#1250](https://github.com/ethereum/execution-spec-tests/pull/1250)).
- ✨ Allow filtering of test cases by fork via pytest marks (e.g., `-m "Cancun or Prague"`) ([#1304](https://github.com/ethereum/execution-spec-tests/pull/1304), [#1318](https://github.com/ethereum/execution-spec-tests/pull/1318)).
- ✨ Allow filtering of test cases by fixture format via pytest marks (e.g., `-m blockchain_test`) ([#1314](https://github.com/ethereum/execution-spec-tests/pull/1314)).
- ✨ Add top-level entries `forks` and `fixture_formats` to the index file that list all the forks and fixture formats used in the indexed fixtures ([#1318](https://github.com/ethereum/execution-spec-tests/pull/1318)).
- 🐞 Don't parametrize tests for unsupported fixture formats; improve `consume` test collection ([#1315](https://github.com/ethereum/execution-spec-tests/pull/1314)).
<<<<<<< HEAD
- 🐞 Improve index generation of ethereum/tests fixtures: Allow generation at any directory level and include `generatedTestHash` in the index file for the `fixture_hash` ([#1303](https://github.com/ethereum/execution-spec-tests/pull/1303)).
- 🐞 Fix the the hive command printed in test reports to reproduce tests in isolation by prefixing the `--sim.limit` flag value with `id:` ([#1333](https://github.com/ethereum/execution-spec-tests/pull/1333)).
=======
- 🐞 Improve index generation of [ethereum/tests](https://github.com/ethereum/tests) fixtures: Allow generation at any directory level and include `generatedTestHash` in the index file for the `fixture_hash` ([#1303](https://github.com/ethereum/execution-spec-tests/pull/1303)).
- 🐞 Fix loading of [ethereum/tests](https://github.com/ethereum/tests) and [ethereum/legacytests](https://github.com/ethereum/legacytests) fixtures for the case of mixed `0x0` and `0x1` transaction types in multi-index (`data`, `gas`, `value`) state test fixtures ([#1330](https://github.com/ethereum/execution-spec-tests/pull/1330)).
>>>>>>> 271fe2e7

#### `fill`

- 🐞 Fix `--fork/from/until` for transition forks when using `fill` [#1311](https://github.com/ethereum/execution-spec-tests/pull/1311).
- 🐞 Fix the node id for state tests marked by transition forks ([#1313](https://github.com/ethereum/execution-spec-tests/pull/1313)).

### 📋 Misc

- 🔀 Bump the version of `execution-specs` used by the framework to the package [`ethereum-execution==1.17.0rc6.dev1`](https://pypi.org/project/ethereum-execution/1.17.0rc6.dev1/); bump the version used for test fixture generation for forks < Prague to current `execution-specs` master, [fa847a0](https://github.com/ethereum/execution-specs/commit/fa847a0e48309debee8edc510ceddb2fd5db2f2e) ([#1310](https://github.com/ethereum/execution-spec-tests/pull/1310)).
- 🐞 Init `TransitionTool` in `GethTransitionTool` ([#1276](https://github.com/ethereum/execution-spec-tests/pull/1276)).

### 🧪 Test Cases

## [v4.1.0](https://github.com/ethereum/execution-spec-tests/releases/tag/v4.1.0) - 2025-03-11

### 💥 Breaking Changes

The following changes may be potentially breaking (all clients were tested with these changes with the state test format, but not the blockchain test format):

- 💥 Add a `yParity` field (that duplicates `v`) to transaction authorization tuples in fixture formats to have fields that conform to EIP-7702 spec, resolves [erigontech/erigon#14073](https://github.com/erigontech/erigon/issues/14073) ([#1286](https://github.com/ethereum/execution-spec-tests/pull/1286)).
- 💥 Rename the recently introduced `_info` field `fixture_format` to `fixture-format` for consistency [#1295](https://github.com/ethereum/execution-spec-tests/pull/1295).

### 🛠️ Framework

- 🔀 Make `BaseFixture` able to parse any fixture format such as `BlockchainFixture` ([#1210](https://github.com/ethereum/execution-spec-tests/pull/1210)).
- ✨ Blockchain and Blockchain-Engine tests now have a marker to specify that they were generated from a state test, which can be used with `-m blockchain_test_from_state_test` and `-m blockchain_test_engine_from_state_test` respectively ([#1220](https://github.com/ethereum/execution-spec-tests/pull/1220)).
- ✨ Blockchain and Blockchain-Engine tests that were generated from a state test now have `blockchain_test_from_state_test` or `blockchain_test_engine_from_state_test` as part of their test IDs ([#1220](https://github.com/ethereum/execution-spec-tests/pull/1220)).
- 🔀 Refactor `ethereum_test_fixtures` and `ethereum_clis` to create `FixtureConsumer` and `FixtureConsumerTool` classes which abstract away the consumption process used by `consume direct` ([#935](https://github.com/ethereum/execution-spec-tests/pull/935)).
- ✨ Allow `consume direct --collect-only` without specifying a fixture consumer binary on the command-line ([#1237](https://github.com/ethereum/execution-spec-tests/pull/1237)).
- ✨ Allow `fill --collect-only` without the need for existence of the folder `./fixtures'
- ✨ Report the (resolved) fixture tarball URL and local fixture cache directory when `consume`'s `--input` flag is a release spec or URL ([#1239](https://github.com/ethereum/execution-spec-tests/pull/1239)).
- ✨ EOF Container validation tests (`eof_test`) now generate container deployment state tests, by wrapping the EOF container in an init-container and sending a deploy transaction ([#783](https://github.com/ethereum/execution-spec-tests/pull/783), [#1233](https://github.com/ethereum/execution-spec-tests/pull/1233)).
- ✨ Use regexes for Hive's `--sim.limit` argument and don't use xdist if `--sim.parallelism==1` in the `eest/consume-rlp` and `eest/consume-rlp` simulators ([#1220](https://github.com/ethereum/execution-spec-tests/pull/1220)).
- 🐞 Register generated test markers, e.g., `blockchain_test_from_state_test`, to prevent test session warnings ([#1238](https://github.com/ethereum/execution-spec-tests/pull/1238), [#1245](https://github.com/ethereum/execution-spec-tests/pull/1245)).
- 🐞 Zero-pad `Environment` fields passed to `t8n` tools as required by `evmone-t8n` ([#1268](https://github.com/ethereum/execution-spec-tests/pull/1268)).

### 📋 Misc

- ✨ Add a guide to the docs for porting tests from `ethereum/tests` to EEST ([#1165](https://github.com/ethereum/execution-spec-tests/pull/1165)).
- ✨ Improve the `uv run eest make test` interactive CLI to enable creation of new test modules within existing test sub-folders ([#1241](https://github.com/ethereum/execution-spec-tests/pull/1241)).
- ✨ Update `mypy` to latest release `>=1.15.0,<1.16` ([#1209](https://github.com/ethereum/execution-spec-tests/pull/1209)).
- 🐞 Bug fix for filling with EELS for certain Python versions due to an issue with CPython ([#1231](https://github.com/ethereum/execution-spec-tests/pull/1231)).
- 🐞 Fix HTML site deployment due to the site's index file exceeding Github's max file size limit ([#1292](https://github.com/ethereum/execution-spec-tests/pull/1292)).
- ✨ Update the build fixtures workflow to use multiple self-hosted runners, remove `pectra-devnet-6` feature build ([#1296](https://github.com/ethereum/execution-spec-tests/pull/1296)).

### 🧪 Test Cases

- ✨ Add gas cost of delegation access in CALL opcode ([#1208](https://github.com/ethereum/execution-spec-tests/pull/1208)).
- ✨ Add EIP-7698 failed nonce and short data tests ([#1211](https://github.com/ethereum/execution-spec-tests/pull/1211)).
- ✨ Add EIP-2537 additional pairing precompile tests cases, and then update all BLS12 test vectors ([#1275](https://github.com/ethereum/execution-spec-tests/pull/1275), [#1289](https://github.com/ethereum/execution-spec-tests/pull/1289)).

## [v4.0.0](https://github.com/ethereum/execution-spec-tests/releases/tag/v4.0.0) - 2025-02-14 - 💕

### 📁 Fixture Releases

- 🔀 Initially we moved old fork configured tests within stable and develop fixture releases to a separate legacy release ([#788](https://github.com/ethereum/execution-spec-tests/pull/788)).
- 🔀 This was later reverted after some client teams preferred to keep them in all in the same releases ([#1053](https://github.com/ethereum/execution-spec-tests/pull/1053)).

### 💥 Breaking Change

- ✨ Use uv for package management replacing pip ([#777](https://github.com/ethereum/execution-spec-tests/pull/777)).
- ✨ Ruff now replaces Flake8, Isort and Black resulting in significant changes to the entire code base including its usage ([#922](https://github.com/ethereum/execution-spec-tests/pull/922)).
- 🔀 Fill test fixtures using EELS by default. EEST now uses the [`ethereum-specs-evm-resolver`](https://github.com/petertdavies/ethereum-spec-evm-resolver) with the EELS daemon ([#792](https://github.com/ethereum/execution-spec-tests/pull/792)).
- 🔀 The EOF fixture format contained in `eof_tests` may now contain multiple exceptions in the `"exception"` field in the form of a pipe (`|`) separated string ([#759](https://github.com/ethereum/execution-spec-tests/pull/759)).
- 🔀 `state_test`, `blockchain_test` and `blockchain_test_engine` fixtures now contain a `config` field, which contains an object that contains a `blobSchedule` field. On the `blockchain_test` and `blockchain_test_engine` fixtures, the object also contains a duplicate of the `network` root field. The root's `network` field will be eventually deprecated ([#1040](https://github.com/ethereum/execution-spec-tests/pull/1040)).
- 🔀 `latest-stable-release` and `latest-develop-release` keywords for the `--input` flag in consume commands have been replaced with `stable@latest` and `develop@latest` respectively ([#1044](https://github.com/ethereum/execution-spec-tests/pull/1044)).

### 🛠️ Framework

- ✨ Execute command added to run existing tests in live networks ([#](https://github.com/ethereum/execution-spec-tests/pull/1157)).
- 🐞 Fixed consume hive commands from spawning different hive test suites during the same test execution when using xdist ([#712](https://github.com/ethereum/execution-spec-tests/pull/712)).
- ✨ `consume hive` command is now available to run all types of hive tests ([#712](https://github.com/ethereum/execution-spec-tests/pull/712)).
- ✨ Generated fixtures now contain the test index `index.json` by default ([#716](https://github.com/ethereum/execution-spec-tests/pull/716)).
- ✨ A metadata folder `.meta/` now stores all fixture metadata files by default ([#721](https://github.com/ethereum/execution-spec-tests/pull/721)).
- 🐞 Fixed `fill` command index generation issue due to concurrency ([#725](https://github.com/ethereum/execution-spec-tests/pull/725)).
- ✨ Added `with_all_evm_code_types`, `with_all_call_opcodes` and `with_all_create_opcodes` markers, which allow automatic parametrization of tests to EOF ([#610](https://github.com/ethereum/execution-spec-tests/pull/610), [#739](https://github.com/ethereum/execution-spec-tests/pull/739)).
- ✨ Added `with_all_system_contracts` marker, which helps parametrize tests with all contracts that affect the chain on a system level ([#739](https://github.com/ethereum/execution-spec-tests/pull/739)).
- ✨ Code generators `Conditional` and `Switch` now support EOF by adding parameter `evm_code_type` ([#610](https://github.com/ethereum/execution-spec-tests/pull/610)).
- ✨ `fill` command now supports parameter `--evm-code-type` that can be (currently) set to `legacy` or `eof_v1` to force all test smart contracts to deployed in normal or in EOF containers ([#610](https://github.com/ethereum/execution-spec-tests/pull/610)).
- 🐞 Fixed fixture index generation on EOF tests ([#728](https://github.com/ethereum/execution-spec-tests/pull/728)).
- 🐞 Fixes consume genesis mismatch exception for hive based simulators ([#734](https://github.com/ethereum/execution-spec-tests/pull/734)).
- ✨ Adds reproducible consume commands to hiveview ([#717](https://github.com/ethereum/execution-spec-tests/pull/717)).
- 💥 Added multiple exceptions to the EOF fixture format ([#759](https://github.com/ethereum/execution-spec-tests/pull/759)).
- ✨ Added optional parameter to all `with_all_*` markers to specify a lambda function that filters the parametrized values ([#739](https://github.com/ethereum/execution-spec-tests/pull/739)).
- ✨ Added [`extend_with_defaults` utility function](https://ethereum.github.io/execution-spec-tests/main/writing_tests/writing_a_new_test/#ethereum_test_tools.utility.pytest.extend_with_defaults), which helps extend test case parameter sets with default values. `@pytest.mark.parametrize` ([#739](https://github.com/ethereum/execution-spec-tests/pull/739)).
- ✨ Added `Container.Init` to `ethereum_test_types.EOF.V1` package, which allows generation of an EOF init container more easily ([#739](https://github.com/ethereum/execution-spec-tests/pull/739)).
- ✨ Introduce method valid_opcodes() to the fork class ([#748](https://github.com/ethereum/execution-spec-tests/pull/748)).
- 🐞 Fixed `consume` exit code return values, ensuring that pytest's return value is correctly propagated to the shell. This allows the shell to accurately reflect the test results (e.g., failures) based on the pytest exit code ([#765](https://github.com/ethereum/execution-spec-tests/pull/765)).
- ✨ Added a new flag `--solc-version` to the `fill` command, which allows the user to specify the version of the Solidity compiler to use when compiling Yul source code; this version will now be automatically downloaded by `fill` via [`solc-select`](https://github.com/crytic/solc-select) ([#772](https://github.com/ethereum/execution-spec-tests/pull/772)).
- 🐞 Fix usage of multiple `@pytest.mark.with_all*` markers which shared parameters, such as `with_all_call_opcodes` and `with_all_create_opcodes` which shared `evm_code_type`, and now only parametrize compatible values ([#762](https://github.com/ethereum/execution-spec-tests/pull/762)).
- ✨ Added `selector` and `marks` fields to all `@pytest.mark.with_all*` markers, which allows passing lambda functions to select or mark specific parametrized values (see [documentation](https://ethereum.github.io/execution-spec-tests/main/writing_tests/test_markers/#covariant-marker-keyword-arguments) for more information) ([#762](https://github.com/ethereum/execution-spec-tests/pull/762)).
- ✨ Improves consume input flags for develop and stable fixture releases, fixes `--help` flag for consume ([#745](https://github.com/ethereum/execution-spec-tests/pull/745)).
- 🔀 Return exit-code from `consume` commands ([#766](https://github.com/ethereum/execution-spec-tests/pull/766)).
- 🔀 Remove duplicate EOF container tests, automatically check for duplicates ([#800](https://github.com/ethereum/execution-spec-tests/pull/800)).
- 🔀 Fix DATALOAD `pushed_stack_items` calculation ([#784](https://github.com/ethereum/execution-spec-tests/pull/784)).
- ✨ Add `evm_bytes` rename and print asm ([#844](https://github.com/ethereum/execution-spec-tests/pull/844)).
- 🔀 Use the `session_temp_folder` introduced in #824 ([#845](https://github.com/ethereum/execution-spec-tests/pull/845)).
- 🐞 Don't treat eels resolutions as a fixture ([#878](https://github.com/ethereum/execution-spec-tests/pull/878)).
- ✨ Emphasize that no tests were executed during a fill pytest session ([#887](https://github.com/ethereum/execution-spec-tests/pull/887)).
- 🔀 Move generic code from TransitionTool to a new generic base class EthereumCLI ([#894](https://github.com/ethereum/execution-spec-tests/pull/894)).
- 🐞 Fix erroneous fork mes- 🔀 Fix max stack height calculation ([#810](https://github.com/ethereum/execution-spec-tests/pull/810)).
- ✨ Add storage key hint in Storage class ([#917](https://github.com/ethereum/execution-spec-tests/pull/917)).
- ✨ Add system to verify exception strings ([#795](https://github.com/ethereum/execution-spec-tests/pull/795)).
- 🔀 Fix `FixedBytes` assignment rules ([#1010](https://github.com/ethereum/execution-spec-tests/pull/1010)).
- 🔀 Fix `Address` padding options ([#1113](https://github.com/ethereum/execution-spec-tests/pull/1113)).
- 🔀 Add `Container.expected_bytecode` optional parameter ([#737](https://github.com/ethereum/execution-spec-tests/pull/737)).
- ✨ Add support for `initcode_prefix` on EOF `Container.Init` ([#819](https://github.com/ethereum/execution-spec-tests/pull/819)).sage in pytest session header with development forks ([#806](https://github.com/ethereum/execution-spec-tests/pull/806)).
- 🐞 Fix `Conditional` code generator in EOF mode ([#821](https://github.com/ethereum/execution-spec-tests/pull/821)).
- 🔀 Ensure that `Block` objects keep track of their `fork`, for example, when the block's `rlp_modifier` is not `None` ([#854](https://github.com/ethereum/execution-spec-tests/pull/854)).
- 🔀 `ethereum_test_rpc` library has been created with what was previously `ethereum_test_tools.rpc` ([#822](https://github.com/ethereum/execution-spec-tests/pull/822)).
- ✨ Add `Wei` type to `ethereum_test_base_types` which allows parsing wei amounts from strings like "1 ether", "1000 wei", "10**2 gwei", etc ([#825](https://github.com/ethereum/execution-spec-tests/pull/825)).
- ✨ Pin EELS versions in `eels_resolutions.json` and include this file in fixture releases ([#872](https://github.com/ethereum/execution-spec-tests/pull/872)).
- 🔀 Replace `ethereum.base_types` with `ethereum-types` ([#850](https://github.com/ethereum/execution-spec-tests/pull/850)).
- 💥 Rename the `PragueEIP7692` fork to `Osaka` ([#869](https://github.com/ethereum/execution-spec-tests/pull/869)).
- ✨ Improve `fill` terminal output to emphasize that filling tests is not actually testing a client ([#807](https://github.com/ethereum/execution-spec-tests/pull/887)).
- ✨ Add the `BlockchainTestEngine` test spec type that only generates a fixture in the `EngineFixture` (`blockchain_test_engine`) format ([#888](https://github.com/ethereum/execution-spec-tests/pull/888)).
- 🔀 Move the `evm_transition_tool` package to `ethereum_clis` and derive the transition tool CL interfaces from a shared `EthereumCLI` class that can be reused for other sub-commands ([#894](https://github.com/ethereum/execution-spec-tests/pull/894)).
- ✨ Pass `state_test` property to T8N tools that support it (Only EELS at the time of merge) ([#943](https://github.com/ethereum/execution-spec-tests/pull/943)).
- ✨ Add the `eofwrap` cli used to wrap tests from `ethereum/tests` in an EOF container ([#896](https://github.com/ethereum/execution-spec-tests/pull/896)).
- 🔀 Improve gentest architecture with `EthereumTestBaseModel` and `EthereumTestRootModel` ([#901](https://github.com/ethereum/execution-spec-tests/pull/901)).
- 🔀 Migrate transaction test to `state_test` for `gentest` ([#903](https://github.com/ethereum/execution-spec-tests/pull/903)).
- 🔀 `ethereum_test_forks` forks now contain gas-calculating functions, which return the appropriate function to calculate the gas used by a transaction or memory function for the given fork ([#779](https://github.com/ethereum/execution-spec-tests/pull/779)).
- 🐞 Fix `Bytecode` class `__eq__` method ([#939](https://github.com/ethereum/execution-spec-tests/pull/939)).
- 🔀 Update `pydantic` from 2.8.2 to 2.9.2 ([#960](https://github.com/ethereum/execution-spec-tests/pull/960)).
- ✨ Add the `eest make test` command, an interactive CLI that helps users create a new test module and function ([#950](https://github.com/ethereum/execution-spec-tests/pull/950)).
- ✨ Add the `eest clean` command that helps delete generated files and directories from the repository ([#980](https://github.com/ethereum/execution-spec-tests/pull/980)).
- ✨ Add framework changes for EIP-7742, required for Prague devnet-5 ([#931](https://github.com/ethereum/execution-spec-tests/pull/931)).
- ✨ Add the `eest make env` command that generates a default env file (`env.yaml`)([#996](https://github.com/ethereum/execution-spec-tests/pull/996)).
- ✨ Generate Transaction Test type ([#933](https://github.com/ethereum/execution-spec-tests/pull/933)).
- ✨ Add a default location for evm logs (`--evm-dump-dir`) when filling tests ([#999](https://github.com/ethereum/execution-spec-tests/pull/999)).
- ✨ Slow tests now have greater timeout when making a request to the T8N server ([#1037](https://github.com/ethereum/execution-spec-tests/pull/1037)).
- ✨ Introduce [`pytest.mark.parametrize_by_fork`](https://ethereum.github.io/execution-spec-tests/main/writing_tests/test_markers/#pytestmarkfork_parametrize) helper marker ([#1019](https://github.com/ethereum/execution-spec-tests/pull/1019), [#1057](https://github.com/ethereum/execution-spec-tests/pull/1057)).
- 🐞 fix(consume): allow absolute paths with `--evm-bin` ([#1052](https://github.com/ethereum/execution-spec-tests/pull/1052)).
- ✨ Disable EIP-7742 framework changes for Prague ([#1023](https://github.com/ethereum/execution-spec-tests/pull/1023)).
- ✨ Allow verification of the transaction receipt on executed test transactions ([#1068](https://github.com/ethereum/execution-spec-tests/pull/1068)).
- ✨ Modify `valid_at_transition_to` marker to add keyword arguments `subsequent_transitions` and `until` to fill a test using multiple transition forks ([#1081](https://github.com/ethereum/execution-spec-tests/pull/1081)).
- 🐞 fix(consume): use `"HIVE_CHECK_LIVE_PORT"` to signal hive to wait for port 8551 (Engine API port) instead of the 8545 port when running `consume engine` ([#1095](https://github.com/ethereum/execution-spec-tests/pull/1095)).
- ✨ `state_test`, `blockchain_test` and `blockchain_test_engine` fixtures now contain the `blobSchedule` from [EIP-7840](https://github.com/ethereum/EIPs/blob/master/EIPS/eip-7840.md), only for tests filled for Cancun and Prague forks ([#1040](https://github.com/ethereum/execution-spec-tests/pull/1040)).
- 🔀 Change `--dist` flag to the default value, `load`, for better parallelism handling during test filling ([#1118](https://github.com/ethereum/execution-spec-tests/pull/1118)).
- 🔀 Refactor framework code to use the [`ethereum-rlp`](https://pypi.org/project/ethereum-rlp/) package instead of `ethereum.rlp`, previously available in ethereum/execution-specs ([#1180](https://github.com/ethereum/execution-spec-tests/pull/1180)).
- 🔀 Update EELS / execution-specs EEST dependency to [99238233](https://github.com/ethereum/execution-specs/commit/9923823367b5586228e590537d47aa9cc4c6a206) for EEST framework libraries and test case generation ([#1181](https://github.com/ethereum/execution-spec-tests/pull/1181)).
- ✨ Add the `consume cache` command to cache fixtures before running consume commands ([#1044](https://github.com/ethereum/execution-spec-tests/pull/1044)).
- ✨ The `--input` flag of the consume commands now supports parsing of tagged release names in the format `<RELEASE_NAME>@<RELEASE_VERSION>` ([#1044](https://github.com/ethereum/execution-spec-tests/pull/1044)).
- 🐞 Fix stdout output when using the `fill` command ([#1188](https://github.com/ethereum/execution-spec-tests/pull/1188)).
- ✨ Add tests for blockchain intermediate state verification ([#1075](https://github.com/ethereum/execution-spec-tests/pull/1075)).
- ✨ Add Interactive CLI input functionality ([#947](https://github.com/ethereum/execution-spec-tests/pull/947)).
- 🔀 Rename `EOFTest.data` to `EOFTest.container` with rebase of `EOFStateTest` ([#1145](https://github.com/ethereum/execution-spec-tests/pull/1145)).
- ✨ Turn on `--traces` for EELS + `ethereum-specs-evm-resolver` ([#1174](https://github.com/ethereum/execution-spec-tests/pull/1174)).

### 📋 Misc

- ✨ Feature releases can now include multiple types of fixture tarball files from different releases that start with the same prefix ([#736](https://github.com/ethereum/execution-spec-tests/pull/736)).
- ✨ Releases for feature eip7692 now include both Cancun and Prague based tests in the same release, in files `fixtures_eip7692.tar.gz` and `fixtures_eip7692-prague.tar.gz` respectively ([#743](https://github.com/ethereum/execution-spec-tests/pull/743)).
✨ Re-write the test case reference doc flow as a pytest plugin and add pages for test functions with a table providing an overview of their parametrized test cases ([#801](https://github.com/ethereum/execution-spec-tests/pull/801), [#842](https://github.com/ethereum/execution-spec-tests/pull/842)).
- 🔀 Simplify Python project configuration and consolidate it into `pyproject.toml` ([#764](https://github.com/ethereum/execution-spec-tests/pull/764)).
- ✨ Add dev docs to help using nectos/act ([#776](https://github.com/ethereum/execution-spec-tests/pull/776)).
- 🔀 Update `uv.lock` for updated solc deps ([#782](https://github.com/ethereum/execution-spec-tests/pull/782)).
- ✨ Enable coverage on any test change ([#790](https://github.com/ethereum/execution-spec-tests/pull/790)).
- 🔀 Created `pytest_plugins.concurrency` plugin to sync multiple `xdist` processes without using a command flag to specify the temporary working folder ([#824](https://github.com/ethereum/execution-spec-tests/pull/824))
- 🔀 Move pytest plugin `pytest_plugins.filler.solc` to `pytest_plugins.solc.solc` ([#823](https://github.com/ethereum/execution-spec-tests/pull/823)).
- 🔀 Remove `formats.py`, embed properties as class vars ([#826](https://github.com/ethereum/execution-spec-tests/pull/826)).
- ✨ Add `build-evm-base` to docs deploy workflows ([#829](https://github.com/ethereum/execution-spec-tests/pull/829)).
- 🔀 Add links to the online test case docs in the EOF tracker ([#838](https://github.com/ethereum/execution-spec-tests/pull/838)).
- 🔀 Fix miscellaneous improvements to troubleshooting, navigation, styling ([#840](https://github.com/ethereum/execution-spec-tests/pull/840)).
- ✨ Include all parameters in test parameter datatables ([#842](https://github.com/ethereum/execution-spec-tests/pull/842)).
- ✨ Add info about ripemd160 & update running actions locally ([#847](https://github.com/ethereum/execution-spec-tests/pull/847)).
- ✨ Add `SECURITY.md` describing how to report vulnerabilities ([#848](https://github.com/ethereum/execution-spec-tests/pull/848)).
- 🔀 Change image from ubuntu-24.04 to ubuntu-latest in CI ([#855](https://github.com/ethereum/execution-spec-tests/pull/855)).
- 🐞 Asserts that the deploy docs tags workflow is only triggered for full releases ([#857](https://github.com/ethereum/execution-spec-tests/pull/857)).
- 🐞 Fix deploy docs tags workflow trigger ([#858](https://github.com/ethereum/execution-spec-tests/pull/858)).
- ✨ A new application-wide configuration manager provides access to environment and application configurations. ([#892](https://github.com/ethereum/execution-spec-tests/pull/892)).
- 🔀 Update the developer docs navigation ([#898](https://github.com/ethereum/execution-spec-tests/pull/898)).
- 🔀 Use jinja2 templating in `gentest` ([#900](https://github.com/ethereum/execution-spec-tests/pull/900)).
- ✨ Fix/add test github actions locally page ([#909](https://github.com/ethereum/execution-spec-tests/pull/909)).
- 🐞 Fix print fill output in coverage workflow on errors ([#919](https://github.com/ethereum/execution-spec-tests/pull/919)).
- 🐞 Use a local version of ethereum/execution-specs (EELS) when running the framework tests in CI ([#997](https://github.com/ethereum/execution-spec-tests/pull/997)).
- ✨ Use self-hosted runners for fixture building in CI ([#1051](https://github.com/ethereum/execution-spec-tests/pull/1051)).
- ✨ Release tarballs now contain fixtures filled for all forks, not only the fork under active development and the fork currently deployed on mainnet ([#1053](https://github.com/ethereum/execution-spec-tests/pull/1053)).
- ✨ `StateTest` fixture format now contains `state` field in each network post result, containing the decoded post allocation that results from the transaction execution ([#1064](https://github.com/ethereum/execution-spec-tests/pull/1064)).
- ✨ Include EELS fork resolution information in filled json test fixtures ([#1123](https://github.com/ethereum/execution-spec-tests/pull/1123)).
- 🔀 Updates ruff from version 0.8.2 to 0.9.4 ([#1168](https://github.com/ethereum/execution-spec-tests/pull/1168)).
- 🔀 Update `uv.lock` to be compatible with `uv>=0.5.22` ([#1178](https://github.com/ethereum/execution-spec-tests/pull/1178)).
- 🔀 Update `mypy` from version `0.991` to `1.15` ([#1209](https://github.com/ethereum/execution-spec-tests/pull/1209)).

### 🧪 Test Cases

- ✨ Migrate validation tests `EIP3540/validInvalidFiller.yml` ([#598](https://github.com/ethereum/execution-spec-tests/pull/598)).
- ✨ EIP-4844 test `tests/cancun/eip4844_blobs/test_point_evaluation_precompile.py` includes an EOF test case ([#610](https://github.com/ethereum/execution-spec-tests/pull/610)).
- ✨ Example test `tests/frontier/opcodes/test_dup.py` now includes EOF parametrization ([#610](https://github.com/ethereum/execution-spec-tests/pull/610)).
- ✨ Add EOFv1 function test - Call simple contract test ([#695](https://github.com/ethereum/execution-spec-tests/pull/695)).
- ✨ Add section size validation tests ([#705](https://github.com/ethereum/execution-spec-tests/pull/705)).
- ✨ Add deep and wide EOF subcontainers tests ([#718](https://github.com/ethereum/execution-spec-tests/pull/718)).
- ✨ Update [EIP-7702](https://eips.ethereum.org/EIPS/eip-7702) tests for Devnet-3 ([#733](https://github.com/ethereum/execution-spec-tests/pull/733))
- ✨ Migrate "valid" EOFCREATE validation ([#738](https://github.com/ethereum/execution-spec-tests/pull/738)).
- ✨ Migrate tests for truncated sections ([#740](https://github.com/ethereum/execution-spec-tests/pull/740)).
- ✨ Add out of order container section test ([#741](https://github.com/ethereum/execution-spec-tests/pull/741)).
- ✨ Convert all opcodes validation test `tests/frontier/opcodes/test_all_opcodes.py` ([#748](https://github.com/ethereum/execution-spec-tests/pull/748)).
- 🔀 Add Test types with 128 inputs ([#749](https://github.com/ethereum/execution-spec-tests/pull/749)).
- 🔀 Use new marker to EOF-ize MCOPY test ([#754](https://github.com/ethereum/execution-spec-tests/pull/754)).
- ✨ Add EOF Tests from Fuzzing ([#756](https://github.com/ethereum/execution-spec-tests/pull/756)).
- ✨ Add embedded container tests ([#763](https://github.com/ethereum/execution-spec-tests/pull/763)).
- ✨ Validate EOF only opcodes are invalid in legacy ([#768](https://github.com/ethereum/execution-spec-tests/pull/768)).
- ✨ Update EOF tracker, add unimplemented tests ([#773](https://github.com/ethereum/execution-spec-tests/pull/773)).
- ✨ Add EIP-7620 EOFCREATE gas tests ([#785](https://github.com/ethereum/execution-spec-tests/pull/785)).
- ✨ Add more fuzzing discovered EOF tests ([#789](https://github.com/ethereum/execution-spec-tests/pull/789)).
- ✨ Add EOF tests for invalid non-returning sections ([#794](https://github.com/ethereum/execution-spec-tests/pull/794)).
- ✨ Test to ensure transient storage is cleared after transactions ([#798](https://github.com/ethereum/execution-spec-tests/pull/798)).
- ✨ Test that transient storage stays at correct address ([#799](https://github.com/ethereum/execution-spec-tests/pull/799)).
- ✨ Add EOFCREATE referencing the same subcontainer twice test ([#809](https://github.com/ethereum/execution-spec-tests/pull/809)).
- ✨ Add dangling data in subcontainer test ([#812](https://github.com/ethereum/execution-spec-tests/pull/812)).
- 🐞 Fix [EIP-7702](https://eips.ethereum.org/EIPS/eip-7702)+EOF tests due to incorrect test expectations and faulty `Conditional` test generator in EOF mode ([#821](https://github.com/ethereum/execution-spec-tests/pull/821))
- 🐞 Fix TSTORE EOF variant test ([#831](https://github.com/ethereum/execution-spec-tests/pull/831)).
- 🔀 Unify EOF return code constants ([#834](https://github.com/ethereum/execution-spec-tests/pull/834)).
- ✨ Add RJUMP* vs CALLF tests ([#833](https://github.com/ethereum/execution-spec-tests/pull/833)).
- ✨ Add tests to clarify "non-returning instruction" ([#837](https://github.com/ethereum/execution-spec-tests/pull/837)).
- ✨ Add double RJUMPI stack validation tests ([#851](https://github.com/ethereum/execution-spec-tests/pull/851)).
- ✨ Add unreachable code sections tests ([#856](https://github.com/ethereum/execution-spec-tests/pull/856)).
- 💥 `PragueEIP7692` fork in tests has been updated to `Osaka` ([#869](https://github.com/ethereum/execution-spec-tests/pull/869))
- ✨ Update [EIP-6110](https://eips.ethereum.org/EIPS/eip-6110), [EIP-7002](https://eips.ethereum.org/EIPS/eip-7002), [EIP-7251](https://eips.ethereum.org/EIPS/eip-7251), [EIP-7685](https://eips.ethereum.org/EIPS/eip-7685), and [EIP-7702](https://eips.ethereum.org/EIPS/eip-7702) tests for Devnet-4 ([#832](https://github.com/ethereum/execution-spec-tests/pull/832))
- ✨ Add EIP-7069 and EIP-7620 failures and context vars tests ([#836](https://github.com/ethereum/execution-spec-tests/pull/836)).
- ✨ Add EOF EIP-4750 Stack validation in CALLF test ([#889](https://github.com/ethereum/execution-spec-tests/pull/889)).
- ✨ Add stack overflow by rule check to JUMPF tests ([#902](https://github.com/ethereum/execution-spec-tests/pull/902)).
- 🐞 Fix erroneous test with`CALLF` rule bug ([#907](https://github.com/ethereum/execution-spec-tests/pull/907)).
- ✨ Add test for EXTDELEGATECALL value cost ([#911](https://github.com/ethereum/execution-spec-tests/pull/911)).
- ✨ Add basic EOF execution tests ([#912](https://github.com/ethereum/execution-spec-tests/pull/912)).
- ✨ Add parametrized CALLF execution tests ([#913](https://github.com/ethereum/execution-spec-tests/pull/913)).
- ✨ Add CALLF execution tests ([#914](https://github.com/ethereum/execution-spec-tests/pull/914)).
- ✨ Add fibonacci and factorial CALLF tests ([#915](https://github.com/ethereum/execution-spec-tests/pull/915)).
- ✨ Add RJUMP* execution tests ([#916](https://github.com/ethereum/execution-spec-tests/pull/916)).
- ✨ [EIP-7702](https://eips.ethereum.org/EIPS/eip-7702) many delegations test ([#923](https://github.com/ethereum/execution-spec-tests/pull/923))
- ✨ Add opcode validation tests ([#932](https://github.com/ethereum/execution-spec-tests/pull/932)).
- ✨ Add RJUMPI with JUMPF tests ([#928](https://github.com/ethereum/execution-spec-tests/pull/928)).
- ✨ [EIP-7702](https://eips.ethereum.org/EIPS/eip-7702) set code of non-empty-storage account test ([#948](https://github.com/ethereum/execution-spec-tests/pull/948))
- ✨ Add PUSH* opcode tests ([#975](https://github.com/ethereum/execution-spec-tests/pull/975)).
- ✨ [EIP-7702](https://eips.ethereum.org/EIPS/eip-7702) implement 7702 test ideas ([#981](https://github.com/ethereum/execution-spec-tests/pull/981))
- ✨ [EIP-7702](https://eips.ethereum.org/EIPS/eip-7702) Remove delegation behavior of EXTCODE* ([#984](https://github.com/ethereum/execution-spec-tests/pull/984))
- ✨ Add EIP-7620 RETURNCONTRACT behavior verification test ([#1109](https://github.com/ethereum/execution-spec-tests/pull/1109)).
- ✨ Add EIP-7069 p256verify EOF calls tests ([#1021](https://github.com/ethereum/execution-spec-tests/pull/1021)).
- ✨ Add EIP-7480 DATACOPY edge cases tests ([#1020](https://github.com/ethereum/execution-spec-tests/pull/1020)).
- ✨ Add EIP-7069 EXTCALL creation gas charge tests ([#1025](https://github.com/ethereum/execution-spec-tests/pull/1025)).
- ✨ Add generic precompile-absence test ([#1036](https://github.com/ethereum/execution-spec-tests/pull/1036))
- ✨ Add test for [EIP-2537](https://eips.ethereum.org/EIPS/eip-2537) which uses the full discount table of G2 MSM ([#1038](https://github.com/ethereum/execution-spec-tests/pull/1038))
- ✨ [EIP-7691](https://eips.ethereum.org/EIPS/eip-7691) Blob throughput increase tests by parametrization of existing EIP-4844 tests ([#1023](https://github.com/ethereum/execution-spec-tests/pull/1023), [#1082](https://github.com/ethereum/execution-spec-tests/pull/1082))
- ✨ Port [calldatacopy test](https://github.com/ethereum/tests/blob/ae4791077e8fcf716136e70fe8392f1a1f1495fb/src/GeneralStateTestsFiller/VMTests/vmTests/calldatacopyFiller.yml) ([#1056](https://github.com/ethereum/execution-spec-tests/pull/1056)).
- ✨ [EIP-7623](https://eips.ethereum.org/EIPS/eip-7623) Increase calldata cost ([#1004](https://github.com/ethereum/execution-spec-tests/pull/1004), [#1071](https://github.com/ethereum/execution-spec-tests/pull/1071))
- ✨ Add CALLF invalid section index tests ([#1111](https://github.com/ethereum/execution-spec-tests/pull/1111)).
- ✨ Add JUMPF invalid section index tests ([#1112](https://github.com/ethereum/execution-spec-tests/pull/1112)).
- ✨ Add CALLF truncated immediate bytes tests ([#1114](https://github.com/ethereum/execution-spec-tests/pull/1114)).
- ✨ [EIP-152](https://eips.ethereum.org/EIPS/eip-152) Add tests for Blake2 compression function `F` precompile ([#1067](https://github.com/ethereum/execution-spec-tests/pull/1067))
- ✨ Add CALLF non-returning section tests ([#1126](https://github.com/ethereum/execution-spec-tests/pull/1126)).
- ✨ Add DATALOADN truncated immediate bytes tests ([#1127](https://github.com/ethereum/execution-spec-tests/pull/1127)).
- 🔀 Update EIP-7702 test expectations according to [spec updates](https://github.com/ethereum/EIPs/pull/9248) ([#1129](https://github.com/ethereum/execution-spec-tests/pull/1129))
- ✨ Add tests for CALLF and non-returning ([#1140](https://github.com/ethereum/execution-spec-tests/pull/1140)).
- 🔀 Update EIP-7251 according to spec updates [#9127](https://github.com/ethereum/EIPs/pull/9127), [#9289](https://github.com/ethereum/EIPs/pull/9289) ([#1024](https://github.com/ethereum/execution-spec-tests/pull/1024), [#1155](https://github.com/ethereum/execution-spec-tests/pull/1155)).
- 🔀 Update EIP-7002 according to spec updates [#9119](https://github.com/ethereum/EIPs/pull/9119), [#9288](https://github.com/ethereum/EIPs/pull/9288) ([#1024](https://github.com/ethereum/execution-spec-tests/pull/1024), [#1155](https://github.com/ethereum/execution-spec-tests/pull/1155)).
- 🔀 Update EIP-2935 according to spec updates [#9144](https://github.com/ethereum/EIPs/pull/9144), [#9287](https://github.com/ethereum/EIPs/pull/9287) ([#1046](https://github.com/ethereum/execution-spec-tests/pull/1046), [#1155](https://github.com/ethereum/execution-spec-tests/pull/1155))
- ✨ Add DATALOADN validation and execution tests ([#1162](https://github.com/ethereum/execution-spec-tests/pull/1162)).
- ✨ Add EOF prefix tests ([#1187](https://github.com/ethereum/execution-spec-tests/pull/1187)).
- ✨ Add tests for EOF code header missing ([#1193](https://github.com/ethereum/execution-spec-tests/pull/1193)).
- ✨ Add tests for empty EOF type section ([#1194](https://github.com/ethereum/execution-spec-tests/pull/1194)).
- ✨ Add tests for multiple EOF type sections ([#1195](https://github.com/ethereum/execution-spec-tests/pull/1195)).
- ✨ Add EIP-7698 legacy EOF creation prevention tests ([#1206](https://github.com/ethereum/execution-spec-tests/pull/1206)).

## [v3.0.0](https://github.com/ethereum/execution-spec-tests/releases/tag/v3.0.0) - 2024-07-22

### 🧪 Test Cases

- ✨ Port create2 return data test ([#497](https://github.com/ethereum/execution-spec-tests/pull/497)).
- ✨ Add tests for eof container's section bytes position smart fuzzing ([#592](https://github.com/ethereum/execution-spec-tests/pull/592)).
- ✨ Add `test_create_selfdestruct_same_tx_increased_nonce` which tests self-destructing a contract with a nonce > 1 ([#478](https://github.com/ethereum/execution-spec-tests/pull/478)).
- ✨ Add `test_double_kill` and `test_recreate` which test resurrection of accounts killed with `SELFDESTRUCT` ([#488](https://github.com/ethereum/execution-spec-tests/pull/488)).
- ✨ Add eof example valid invalid tests from ori, fetch EOF Container implementation ([#535](https://github.com/ethereum/execution-spec-tests/pull/535)).
- ✨ Add tests for [EIP-2537: Precompile for BLS12-381 curve operations](https://eips.ethereum.org/EIPS/eip-2537) ([#499](https://github.com/ethereum/execution-spec-tests/pull/499)).
- ✨ [EIP-663](https://eips.ethereum.org/EIPS/eip-663): Add `test_dupn.py` and `test_swapn.py` ([#502](https://github.com/ethereum/execution-spec-tests/pull/502)).
- ✨ Add tests for [EIP-6110: Supply validator deposits on chain](https://eips.ethereum.org/EIPS/eip-6110) ([#530](https://github.com/ethereum/execution-spec-tests/pull/530)).
- ✨ Add tests for [EIP-7002: Execution layer triggerable withdrawals](https://eips.ethereum.org/EIPS/eip-7002) ([#530](https://github.com/ethereum/execution-spec-tests/pull/530)).
- ✨ Add tests for [EIP-7685: General purpose execution layer requests](https://eips.ethereum.org/EIPS/eip-7685) ([#530](https://github.com/ethereum/execution-spec-tests/pull/530)).
- ✨ Add tests for [EIP-2935: Serve historical block hashes from state](https://eips.ethereum.org/EIPS/eip-2935) ([#564](https://github.com/ethereum/execution-spec-tests/pull/564), [#585](https://github.com/ethereum/execution-spec-tests/pull/585)).
- ✨ Add tests for [EIP-4200: EOF - Static relative jumps](https://eips.ethereum.org/EIPS/eip-4200) ([#581](https://github.com/ethereum/execution-spec-tests/pull/581), [#666](https://github.com/ethereum/execution-spec-tests/pull/666)).
- ✨ Add tests for [EIP-7069: EOF - Revamped CALL instructions](https://eips.ethereum.org/EIPS/eip-7069) ([#595](https://github.com/ethereum/execution-spec-tests/pull/595)).
- 🐞 Fix typos in self-destruct collision test from erroneous pytest parametrization ([#608](https://github.com/ethereum/execution-spec-tests/pull/608)).
- ✨ Add tests for [EIP-3540: EOF - EVM Object Format v1](https://eips.ethereum.org/EIPS/eip-3540) ([#634](https://github.com/ethereum/execution-spec-tests/pull/634), [#668](https://github.com/ethereum/execution-spec-tests/pull/668)).
- 🔀 Update EIP-7002 tests to match spec changes in [ethereum/execution-apis#549](https://github.com/ethereum/execution-apis/pull/549) ([#600](https://github.com/ethereum/execution-spec-tests/pull/600))
- ✨ Convert a few eip1153 tests from ethereum/tests repo into .py ([#440](https://github.com/ethereum/execution-spec-tests/pull/440)).
- ✨ Add tests for [EIP-7480: EOF - Data section access instructions](https://eips.ethereum.org/EIPS/eip-7480) ([#518](https://github.com/ethereum/execution-spec-tests/pull/518), [#664](https://github.com/ethereum/execution-spec-tests/pull/664)).
- ✨ Add tests for subcontainer kind validation from [EIP-7620: EOF Contract Creation](https://eips.ethereum.org/EIPS/eip-7620) for the cases with deeply nested containers and non-first code sections ([#676](https://github.com/ethereum/execution-spec-tests/pull/676)).
- ✨ Add tests for runtime stack overflow at CALLF instruction from [EIP-4750: EOF - Functions](https://eips.ethereum.org/EIPS/eip-4750) ([#678](https://github.com/ethereum/execution-spec-tests/pull/678)).
- ✨ Add tests for runtime stack overflow at JUMPF instruction from [EIP-6206: EOF - JUMPF and non-returning functions](https://eips.ethereum.org/EIPS/eip-6206) ([#690](https://github.com/ethereum/execution-spec-tests/pull/690)).
- ✨ Add tests for Devnet-1 version of [EIP-7702: Set EOA account code](https://eips.ethereum.org/EIPS/eip-7702) ([#621](https://github.com/ethereum/execution-spec-tests/pull/621))

### 🛠️ Framework

- 🐞 Fix incorrect `!=` operator for `FixedSizeBytes` ([#477](https://github.com/ethereum/execution-spec-tests/pull/477)).
- ✨ Add Macro enum that represents byte sequence of Op instructions ([#457](https://github.com/ethereum/execution-spec-tests/pull/457))
- ✨ Number of parameters used to call opcodes (to generate bytecode) is now checked ([#492](https://github.com/ethereum/execution-spec-tests/pull/492)).
- ✨ Libraries have been refactored to use `pydantic` for type checking in most test types ([#486](https://github.com/ethereum/execution-spec-tests/pull/486), [#501](https://github.com/ethereum/execution-spec-tests/pull/501), [#508](https://github.com/ethereum/execution-spec-tests/pull/508)).
- ✨ Opcodes are now subscriptable and it's used to define the data portion of the opcode: `Op.PUSH1(1) == Op.PUSH1[1]  == b"\x60\x01"` ([#513](https://github.com/ethereum/execution-spec-tests/pull/513))
- ✨ Added EOF fixture format ([#512](https://github.com/ethereum/execution-spec-tests/pull/512)).
- ✨ Verify filled EOF fixtures using `evmone-eofparse` during `fill` execution ([#519](https://github.com/ethereum/execution-spec-tests/pull/519)).
- ✨ Added `--traces` support when running with Hyperledger Besu ([#511](https://github.com/ethereum/execution-spec-tests/pull/511)).
- ✨ Use pytest's "short" traceback style (`--tb=short`) for failure summaries in the test report for more compact terminal output ([#542](https://github.com/ethereum/execution-spec-tests/pull/542)).
- ✨ The `fill` command now generates HTML test reports with links to the JSON fixtures and debug information ([#537](https://github.com/ethereum/execution-spec-tests/pull/537)).
- ✨ Add an Ethereum RPC client class for use with consume commands ([#556](https://github.com/ethereum/execution-spec-tests/pull/556)).
- ✨ Add a "slow" pytest marker, in order to be able to limit the filled tests until release ([#562](https://github.com/ethereum/execution-spec-tests/pull/562)).
- ✨ Add a CLI tool that generates blockchain tests as Python from a transaction hash ([#470](https://github.com/ethereum/execution-spec-tests/pull/470), [#576](https://github.com/ethereum/execution-spec-tests/pull/576)).
- ✨ Add more Transaction and Block exceptions from existing ethereum/tests repo ([#572](https://github.com/ethereum/execution-spec-tests/pull/572)).
- ✨ Add "description" and "url" fields containing test case documentation and a source code permalink to fixtures during `fill` and use them in `consume`-generated Hive test reports ([#579](https://github.com/ethereum/execution-spec-tests/pull/579)).
- ✨ Add git workflow evmone coverage script for any new lines mentioned in converted_ethereum_tests.txt ([#503](https://github.com/ethereum/execution-spec-tests/pull/503)).
- ✨ Add a new covariant marker `with_all_contract_creating_tx_types` that allows automatic parametrization of a test with all contract-creating transaction types at the current executing fork ([#602](https://github.com/ethereum/execution-spec-tests/pull/602)).
- ✨ Tests are now encouraged to declare a `pre: Alloc` parameter to get the pre-allocation object for the test, and use `pre.deploy_contract` and `pre.fund_eoa` to deploy contracts and fund accounts respectively, instead of declaring the `pre` as a dictionary or modifying its contents directly (see the [state test tutorial](https://ethereum.github.io/execution-spec-tests/main/tutorials/state_transition/) for an updated example) ([#584](https://github.com/ethereum/execution-spec-tests/pull/584)).
- ✨ Enable loading of [ethereum/tests/BlockchainTests](https://github.com/ethereum/tests/tree/develop/BlockchainTests) ([#596](https://github.com/ethereum/execution-spec-tests/pull/596)).
- 🔀 Refactor `gentest` to use `ethereum_test_tools.rpc.rpc` by adding to `get_transaction_by_hash`, `debug_trace_call` to `EthRPC` ([#568](https://github.com/ethereum/execution-spec-tests/pull/568)).
- ✨ Write a properties file to the output directory and enable direct generation of a fixture tarball from `fill` via `--output=fixtures.tgz`([#627](https://github.com/ethereum/execution-spec-tests/pull/627)).
- 🔀 `ethereum_test_tools` library has been split into multiple libraries ([#645](https://github.com/ethereum/execution-spec-tests/pull/645)).
- ✨ Add the consume engine simulator and refactor the consume simulator suite ([#691](https://github.com/ethereum/execution-spec-tests/pull/691)).
- 🐞 Prevents forcing consume to use stdin as an input when running from hive ([#701](https://github.com/ethereum/execution-spec-tests/pull/701)).

### 📋 Misc

- 🐞 Fix CI by using Golang 1.21 in Github Actions to build geth ([#484](https://github.com/ethereum/execution-spec-tests/pull/484)).
- 💥 "Merge" has been renamed to "Paris" in the "network" field of the Blockchain tests, and in the "post" field of the State tests ([#480](https://github.com/ethereum/execution-spec-tests/pull/480)).
- ✨ Port entry point scripts to use [click](https://click.palletsprojects.com) and add tests ([#483](https://github.com/ethereum/execution-spec-tests/pull/483)).
- 💥 As part of the pydantic conversion, the fixtures have the following (possibly breaking) changes ([#486](https://github.com/ethereum/execution-spec-tests/pull/486)):
  - State test field `transaction` now uses the proper zero-padded hex number format for fields `maxPriorityFeePerGas`, `maxFeePerGas`, and `maxFeePerBlobGas`
  - Fixtures' hashes (in the `_info` field) are now calculated by removing the "_info" field entirely instead of it being set to an empty dict.
- 🐞 Relax minor and patch dependency requirements to avoid conflicting package dependencies ([#510](https://github.com/ethereum/execution-spec-tests/pull/510)).
- 🔀 Update all CI actions to use their respective Node.js 20 versions, ahead of their Node.js 16 version deprecations ([#527](https://github.com/ethereum/execution-spec-tests/pull/527)).
- ✨ Releases now contain a `fixtures_eip7692.tar.gz` which contains all EOF fixtures ([#573](https://github.com/ethereum/execution-spec-tests/pull/573)).
- ✨ Use `solc-select` for tox when running locally and within CI ([#604](https://github.com/ethereum/execution-spec-tests/pull/604)).

### 💥 Breaking Change

- Cancun is now the latest deployed fork, and the development fork is now Prague ([#489](https://github.com/ethereum/execution-spec-tests/pull/489)).
- Stable fixtures artifact `fixtures.tar.gz` has been renamed to `fixtures_stable.tar.gz` ([#573](https://github.com/ethereum/execution-spec-tests/pull/573))
- The "Blockchain Test Hive" fixture format has been renamed to "Blockchain Test Engine" and updated to more closely resemble the `engine_newPayload` format in the `execution-apis` specification (https://github.com/ethereum/execution-apis/blob/main/src/engine/prague.md#request) and now contains a single `"params"` field instead of multiple fields for each parameter ([#687](https://github.com/ethereum/execution-spec-tests/pull/687)).
- Output folder for fixtures has been renamed from "blockchain_tests_hive" to "blockchain_tests_engine" ([#687](https://github.com/ethereum/execution-spec-tests/pull/687)).

## [v2.1.1](https://github.com/ethereum/execution-spec-tests/releases/tag/v2.1.1) - 2024-03-09

### 🧪 Test Cases

- 🐞 Dynamic create2 collision from different transactions same block ([#430](https://github.com/ethereum/execution-spec-tests/pull/430)).
- 🐞 Fix beacon root contract deployment tests so the account in the pre-alloc is not empty ([#425](https://github.com/ethereum/execution-spec-tests/pull/425)).
- 🔀 All beacon root contract tests are now contained in tests/cancun/eip4788_beacon_root/test_beacon_root_contract.py, and all state tests have been converted back to blockchain tests format ([#449](https://github.com/ethereum/execution-spec-tests/pull/449))

### 🛠️ Framework

- ✨ Adds two `consume` commands [#339](https://github.com/ethereum/execution-spec-tests/pull/339):

   1. `consume direct` - Execute a test fixture directly against a client using a `blocktest`-like command (currently only geth supported).
   2. `consume rlp` - Execute a test fixture in a hive simulator against a client that imports the test's genesis config and blocks as RLP upon startup. This is a re-write of the [ethereum/consensus](https://github.com/ethereum/hive/tree/master/simulators/ethereum/consensus) Golang simulator.

- ✨ Add Prague to forks ([#419](https://github.com/ethereum/execution-spec-tests/pull/419)).
- ✨ Improve handling of the argument passed to `solc --evm-version` when compiling Yul code ([#418](https://github.com/ethereum/execution-spec-tests/pull/418)).
- 🐞 Fix `fill -m yul_test` which failed to filter tests that are (dynamically) marked as a yul test ([#418](https://github.com/ethereum/execution-spec-tests/pull/418)).
- 🔀 Helper methods `to_address`, `to_hash` and `to_hash_bytes` have been deprecated in favor of `Address` and `Hash`, which are automatically detected as opcode parameters and pushed to the stack in the resulting bytecode ([#422](https://github.com/ethereum/execution-spec-tests/pull/422)).
- ✨ `Opcodes` enum now contains docstrings with each opcode description, including parameters and return values, which show up in many development environments ([#424](https://github.com/ethereum/execution-spec-tests/pull/424)) @ThreeHrSleep.
- 🔀 Locally calculate state root for the genesis blocks in the blockchain tests instead of calling t8n ([#450](https://github.com/ethereum/execution-spec-tests/pull/450)).
- 🐞 Fix bug that causes an exception during test collection because the fork parameter contains `None` ([#452](https://github.com/ethereum/execution-spec-tests/pull/452)).
- ✨ The `_info` field in the test fixtures now contains a `hash` field, which is the hash of the test fixture, and a `hasher` script has been added which prints and performs calculations on top of the hashes of all fixtures (see `hasher -h`) ([#454](https://github.com/ethereum/execution-spec-tests/pull/454)).
- ✨ Adds an optional `verify_sync` field to hive blockchain tests (EngineAPI). When set to true a second client attempts to sync to the first client that executed the tests ([#431](https://github.com/ethereum/execution-spec-tests/pull/431)).
- 🐞 Fix manually setting the gas limit in the genesis test env for post genesis blocks in blockchain tests ([#472](https://github.com/ethereum/execution-spec-tests/pull/472)).

### 📋 Misc

- 🐞 Fix deprecation warnings due to outdated config in recommended VS Code project settings ([#420](https://github.com/ethereum/execution-spec-tests/pull/420)).
- 🐞 Fix typo in the selfdestruct revert tests module ([#421](https://github.com/ethereum/execution-spec-tests/pull/421)).

## [v2.1.0](https://github.com/ethereum/execution-spec-tests/releases/tag/v2.1.0) - 2024-01-29: 🐍🏖️ Cancun

Release [v2.1.0](https://github.com/ethereum/execution-spec-tests/releases/tag/v2.1.0) primarily fixes a small bug introduced within the previous release where transition forks are used within the new `StateTest` format. This was highlighted by @chfast within #405 (https://github.com/ethereum/execution-spec-tests/issues/405), where the fork name `ShanghaiToCancunAtTime15k` was found within state tests.

### 🧪 Test Cases

- ✨ [EIP-4844](https://eips.ethereum.org/EIPS/eip-4844): Adds `test_blob_gas_subtraction_tx()` verifying the blob gas fee is subtracted from the sender before executing the blob tx ([#407](https://github.com/ethereum/execution-spec-tests/pull/407)).

### 🛠️ Framework

- 🐞 State tests generated with transition forks no longer use the transition fork name in the fixture output, instead they use the actual enabled fork according to the state test's block number and timestamp ([#406](https://github.com/ethereum/execution-spec-tests/pull/406)).

### 📋 Misc

- ✨ Use `run-parallel` and shared wheel packages for `tox` ([#408](https://github.com/ethereum/execution-spec-tests/pull/408)).

## [v2.0.0](https://github.com/ethereum/execution-spec-tests/releases/tag/v2.0.0) - 2024-01-25: 🐍🏖️ Cancun

Release [v2.0.0](https://github.com/ethereum/execution-spec-tests/releases/tag/v2.0.0) contains many important framework changes, including introduction of the `StateTest` format, and some additional Cancun and other test coverage.

Due to changes in the framework, there is a breaking change in the directory structure in the release tarball, please see the dedicated "💥 Breaking Changes" section below for more information.

### 🧪 Test Cases

- ✨ [EIP-4844](https://eips.ethereum.org/EIPS/eip-4844): Add `test_sufficient_balance_blob_tx()` and `test_sufficient_balance_blob_tx_pre_fund_tx()` ([#379](https://github.com/ethereum/execution-spec-tests/pull/379)).
- ✨ [EIP-6780](https://eips.ethereum.org/EIPS/eip-6780): Add a reentrancy suicide revert test ([#372](https://github.com/ethereum/execution-spec-tests/pull/372)).
- ✨ [EIP-1153](https://eips.ethereum.org/EIPS/eip-1153): Add `test_run_until_out_of_gas()` for transient storage opcodes ([#401](https://github.com/ethereum/execution-spec-tests/pull/401)).
- ✨ [EIP-198](https://eips.ethereum.org/EIPS/eip-198): Add tests for the MODEXP precompile ([#364](https://github.com/ethereum/execution-spec-tests/pull/364)).
- ✨ Tests for nested `CALL` and `CALLCODE` gas consumption with a positive value transfer (previously lacking coverage) ([#371](https://github.com/ethereum/execution-spec-tests/pull/371)).
- 🐞 [EIP-4844](https://eips.ethereum.org/EIPS/eip-4844): Fixed `test_invalid_tx_max_fee_per_blob_gas()` to account for extra gas required in the case where the account is incorrectly deduced the balance as if it had the correct block blob gas fee ([#370](https://github.com/ethereum/execution-spec-tests/pull/370)).
- 🐞 [EIP-4844](https://eips.ethereum.org/EIPS/eip-4844): Fixed `test_insufficient_balance_blob_tx()` to correctly calculate the minimum balance required for the accounts ([#379](https://github.com/ethereum/execution-spec-tests/pull/379)).
- 🐞 [EIP-4844](https://eips.ethereum.org/EIPS/eip-4844): Fix and enable `test_invalid_blob_tx_contract_creation` ([#379](https://github.com/ethereum/execution-spec-tests/pull/379)).
- 🔀 Convert all eligible `BlockchainTest`s to `StateTest`s (and additionally generate corresponding `BlockchainTest`s) ([#368](https://github.com/ethereum/execution-spec-tests/pull/368), [#370](https://github.com/ethereum/execution-spec-tests/pull/370)).

### 🛠️ Framework

- ✨ Add `StateTest` fixture format generation; `StateTests` now generate a `StateTest` and a corresponding `BlockchainTest` test fixture, previously only `BlockchainTest` fixtures were generated ([#368](https://github.com/ethereum/execution-spec-tests/pull/368)).
- ✨ Add `StateTestOnly` fixture format is now available and its only difference with `StateTest` is that it does not produce a `BlockchainTest` ([#368](https://github.com/ethereum/execution-spec-tests/pull/368)).
- ✨ Add `evm_bytes_to_python` command-line utility which converts EVM bytecode to Python Opcodes ([#357](https://github.com/ethereum/execution-spec-tests/pull/357)).
- ✨ Fork objects used to write tests can now be compared using the `>`, `>=`, `<`, `<=` operators, to check for a fork being newer than, newer than or equal, older than, older than or equal, respectively when compared against other fork ([#367](https://github.com/ethereum/execution-spec-tests/pull/367)).
- ✨ Add [solc 0.8.23](https://github.com/ethereum/solidity/releases/tag/v0.8.23) support ([#373](https://github.com/ethereum/execution-spec-tests/pull/373)).
- ✨ Add framework unit tests for post state exception verification ([#350](https://github.com/ethereum/execution-spec-tests/pull/350)).
- ✨ Add a helper class `ethereum_test_tools.TestParameterGroup` to define test parameters as dataclasses and auto-generate test IDs ([#364](https://github.com/ethereum/execution-spec-tests/pull/364)).
- ✨ Add a `--single-fixture-per-file` flag to generate one fixture JSON file per test case ([#331](https://github.com/ethereum/execution-spec-tests/pull/331)).
- 🐞 Storage type iterator is now fixed ([#369](https://github.com/ethereum/execution-spec-tests/pull/369)).
- 🐞 Fix type coercion in `FixtureHeader.join()` ([#398](https://github.com/ethereum/execution-spec-tests/pull/398)).
- 🔀 Locally calculate the transactions list's root instead of using the one returned by t8n when producing BlockchainTests ([#353](https://github.com/ethereum/execution-spec-tests/pull/353)).
- 🔀 Change custom exception classes to dataclasses to improve testability ([#386](https://github.com/ethereum/execution-spec-tests/pull/386)).
- 🔀 Update fork name from "Merge" to "Paris" used within the framework and tests ([#363](https://github.com/ethereum/execution-spec-tests/pull/363)).
- 💥 Replace `=` with `_` in pytest node ids and test fixture names ([#342](https://github.com/ethereum/execution-spec-tests/pull/342)).
- 💥 The `StateTest`, spec format used to write tests, is now limited to a single transaction per test ([#361](https://github.com/ethereum/execution-spec-tests/pull/361)).
- 💥 Tests must now use `BlockException` and `TransactionException` to define the expected exception of a given test, which can be used to test whether the client is hitting the proper exception when processing the block or transaction ([#384](https://github.com/ethereum/execution-spec-tests/pull/384)).
- 💥 `fill`: Remove the `--enable-hive` flag; now all test types are generated by default ([#358](https://github.com/ethereum/execution-spec-tests/pull/358)).
- 💥 Rename test fixtures names to match the corresponding pytest node ID as generated using `fill` ([#342](https://github.com/ethereum/execution-spec-tests/pull/342)).

### 📋 Misc

- ✨ Docs: Add a ["Consuming Tests"](https://ethereum.github.io/execution-spec-tests/main/consuming_tests/) section to the docs, where each test fixture format is described, along with the steps to consume them, and the description of the structures used in each format ([#375](https://github.com/ethereum/execution-spec-tests/pull/375)).
- 🔀 Docs: Update `t8n` tool branch to fill tests for development features in the [readme](https://github.com/ethereum/execution-spec-test) ([#338](https://github.com/ethereum/execution-spec-tests/pull/338)).
- 🔀 Filling tool: Updated the default filling tool (`t8n`) to go-ethereum@master ([#368](https://github.com/ethereum/execution-spec-tests/pull/368)).
- 🐞 Docs: Fix error banner in online docs due to mermaid syntax error ([#398](https://github.com/ethereum/execution-spec-tests/pull/398)).
- 🐞 Docs: Fix incorrectly formatted nested lists in online doc ([#403](https://github.com/ethereum/execution-spec-tests/pull/403)).
- 🔀 CLI: `evm_bytes_to_python` is renamed to `evm_bytes` and now accepts flag `--assembly` to output the code in assembly format ([#844](https://github.com/ethereum/execution-spec-tests/pull/844))

### 💥 Breaking Changes

A concrete example of the test name renaming and change in directory structure is provided below.

1. Fixture output, including release tarballs, now contain subdirectories for different test types:

   1. `blockchain_tests`: Contains `BlockchainTest` formatted tests
   2. `blockchain_tests_hive`: Contains `BlockchainTest` with Engine API call directives for use in hive
   3. `state_tests`: Contains `StateTest` formatted tests

2. `StateTest`, spec format used to write tests, is now limited to a single transaction per test.
3. In this release the pytest node ID is now used for fixture names (previously only the test parameters were used), this should not be breaking. However, `=` in both node IDs (and therefore fixture names) have been replaced with `_`, which may break tooling that depends on the `=` character.
4. Produced `blockchain_tests` fixtures and their corresponding `blockchain_tests_hive` fixtures now contain the named exceptions `BlockException` and `TransactionException` as strings in the `expectException` and `validationError` fields, respectively. These exceptions can be used to test whether the client is hitting the proper exception when processing an invalid block.

   Blockchain test:

   ```json
   "blocks": [
         {
            ...
            "expectException": "TransactionException.INSUFFICIENT_ACCOUNT_FUNDS",
            ...
         }
         ...
   ]
   ```

   Blockchain hive test:

   ```json
   "engineNewPayloads": [
         {
            ...
            "validationError": "TransactionException.INSUFFICIENT_ACCOUNT_FUNDS",
            ...
         }
         ...
   ]
   ```

#### Renaming and Release Tarball Directory Structure Change Example

The fixture renaming provides a more consistent naming scheme between the pytest node ID and fixture name and allows the fixture name to be provided directly to pytest 5on the command line to execute individual tests in isolation, e.g. `pytest tests/frontier/opcodes/test_dup.py::test_dup[fork_Frontier]`.

1. Pytest node ID example:

   1. Previous node ID: `tests/frontier/opcodes/test_dup.py::test_dup[fork=Frontier]`.
   2. New node ID: `tests/frontier/opcodes/test_dup.py::test_dup[fork_Frontier]`.

2. Fixture name example:

   1. Previous fixture name: `000-fork=Frontier`
   2. New fixture name: `tests/frontier/opcodes/test_dup.py::test_dup[fork_Frontier]` (now the same as the pytest node ID).

3. Fixture JSON file name example (within the release tarball):

   1. Previous fixture file name: `fixtures/frontier/opcodes/dup/dup.json` (`BlockChainTest` format).
   2. New fixture file names (all present within the release tarball):

     - `fixtures/state_tests/frontier/opcodes/dup/dup.json` (`StateTest` format).
     - `fixtures/blockchain_tests/frontier/opcodes/dup/dup.json` (`BlockChainTest` format).
     - `fixtures/blockchain_tests_hive/frontier/opcodes/dup/dup.json` (a blockchain test in `HiveFixture` format).

## [v1.0.6](https://github.com/ethereum/execution-spec-tests/releases/tag/v1.0.6) - 2023-10-19: 🐍🏖️ Cancun Devnet 10

### 🧪 Test Cases

- 🔀 [EIP-4844](https://eips.ethereum.org/EIPS/eip-4844): Update KZG point evaluation test vectors to use data from the official KZG setup and Mainnet Trusted Setup ([#336](https://github.com/ethereum/execution-spec-tests/pull/336)).

### 🛠️ Framework

- 🔀 Fixtures: Add a non-RLP format field (`rlp_decoded`) to invalid blocks ([#322](https://github.com/ethereum/execution-spec-tests/pull/322)).
- 🔀 Spec: Refactor state and blockchain spec ([#307](https://github.com/ethereum/execution-spec-tests/pull/307)).

### 🔧 EVM Tools

- ✨ Run geth's `evm blocktest` command to verify JSON fixtures after test case execution (`--verify-fixtures`) ([#325](https://github.com/ethereum/execution-spec-tests/pull/325)).
- ✨ Enable tracing support for `ethereum-spec-evm` ([#289](https://github.com/ethereum/execution-spec-tests/pull/289)).

### 📋 Misc

- ✨ Tooling: Add Python 3.12 support ([#309](https://github.com/ethereum/execution-spec-tests/pull/309)).
- ✨ Process: Added a Github pull request template ([#308](https://github.com/ethereum/execution-spec-tests/pull/308)).
- ✨ Docs: Changelog updated post release ([#321](https://github.com/ethereum/execution-spec-tests/pull/321)).
- ✨ Docs: Add [a section explaining execution-spec-tests release artifacts](https://ethereum.github.io/execution-spec-tests/main/getting_started/using_fixtures/) ([#334](https://github.com/ethereum/execution-spec-tests/pull/334)).
- 🔀 T8N Tool: Branch used to generate the tests for Cancun is now [lightclient/go-ethereum@devnet-10](https://github.com/lightclient/go-ethereum/tree/devnet-10) ([#336](https://github.com/ethereum/execution-spec-tests/pull/336))

### 💥 Breaking Change

- Fixtures now use the Mainnet Trusted Setup merged on [consensus-specs#3521](https://github.com/ethereum/consensus-specs/pull/3521) ([#336](https://github.com/ethereum/execution-spec-tests/pull/336))

## [v1.0.5](https://github.com/ethereum/execution-spec-tests/releases/tag/v1.0.5) - 2023-09-26: 🐍🏖️ Cancun Devnet 9 Release 3

This release mainly serves to update the EIP-4788 beacon roots address to `0x000F3df6D732807Ef1319fB7B8bB8522d0Beac02`, as updated in [ethereum/EIPs/pull/7672](https://github.com/ethereum/EIPs/pull/7672).

### 🧪 Test Cases

- 🐞 [EIP-4844](https://eips.ethereum.org/EIPS/eip-4844): Fix invalid blob txs pre-Cancun engine response ([#306](https://github.com/ethereum/execution-spec-tests/pull/306)).
- ✨ [EIP-4788](https://eips.ethereum.org/EIPS/eip-4788): Final update to the beacon root address ([#312](https://github.com/ethereum/execution-spec-tests/pull/312)).

### 📋 Misc

- ✨ Docs: Changelog added ([#305](https://github.com/ethereum/execution-spec-tests/pull/305)).
- ✨ CI/CD: Run development fork tests in Github Actions ([#302](https://github.com/ethereum/execution-spec-tests/pull/302)).
- ✨ CI/CD: Generate test JSON fixtures on push ([#303](https://github.com/ethereum/execution-spec-tests/pull/303)).

### 💥 Breaking Change

Please use development fixtures from now on when testing Cancun. These refer to changes that are currently under development within clients:

- fixtures: All tests until the last stable fork (Shanghai)
- fixtures_develop: All tests until the last development fork (Cancun)
- fixtures_hive: All tests until the last stable fork (Shanghai) in hive format (Engine API directives instead of the usual BlockchainTest format)
- fixtures_develop_hive: All tests until the last development fork (Cancun) in hive format

## [v1.0.4](https://github.com/ethereum/execution-spec-tests/releases/tag/v1.0.4) - 2023-09-21: 🐍 Cancun Devnet 9 Release 2

This release adds additional coverage to the current set of Cancun tests, up to the [Devnet-9 Cancun specification](https://notes.ethereum.org/@ethpandaops/dencun-devnet-9).

**Note:** Additional EIP-4788 updates from [ethereum/EIPs/pull/7672](https://github.com/ethereum/EIPs/pull/7672) will be included in the next release.

### 🧪 Test Cases

- ✨ [EIP-7516: BLOBBASEFEE opcode](https://eips.ethereum.org/EIPS/eip-7516): Add first and comprehensive tests (@marioevz in [#294](https://github.com/ethereum/execution-spec-tests/pull/294)).
- ✨ [EIP-4788: Beacon block root in the EVM](https://eips.ethereum.org/EIPS/eip-4788): Increase coverage (@spencer-tb in [#297](https://github.com/ethereum/execution-spec-tests/pull/297)).
- 🐞 [EIP-1153: Transient storage opcodes](https://eips.ethereum.org/EIPS/eip-1153): Remove conftest '+1153' in network field (@spencer-tb in [#299](https://github.com/ethereum/execution-spec-tests/pull/299)).

### 🛠️ Framework

- 🔀 [EIP-4788](https://eips.ethereum.org/EIPS/eip-4788): Beacon root contract is pre-deployed at `0xbEAC020008aFF7331c0A389CB2AAb67597567d7a` (@spencer-tb in [#297](https://github.com/ethereum/execution-spec-tests/pull/297)).
- ✨ Deprecate empty accounts within framework (@spencer-tb in [#300](https://github.com/ethereum/execution-spec-tests/pull/300)).
- ✨ Fixture generation split based on hive specificity (@spencer-tb in [#301](https://github.com/ethereum/execution-spec-tests/pull/301)).
- 💥 `fill`: `--disable-hive` flag removed; replaced by `--enable-hive` (@spencer-tb in [#301](https://github.com/ethereum/execution-spec-tests/pull/301)).
- ✨ Add engine API forkchoice updated information in fixtures (@spencer-tb in [#256](https://github.com/ethereum/execution-spec-tests/pull/256)).

## [v1.0.3](https://github.com/ethereum/execution-spec-tests/releases/tag/v1.0.3) - 2023-09-14: 🐍 Cancun Devnet 9 Release

See [v1.0.3](https://github.com/ethereum/execution-spec-tests/releases/tag/v1.0.3).

## [v1.0.2](https://github.com/ethereum/execution-spec-tests/releases/tag/v1.0.2) - 2023-08-11: 🐍 Cancun Devnet 8 + 4788 v2 Pre-Release

See [v1.0.2](https://github.com/ethereum/execution-spec-tests/releases/tag/v1.0.2).

## [v1.0.1](https://github.com/ethereum/execution-spec-tests/releases/tag/v1.0.1) - 2023-08-03: 🐍 Cancun Devnet-8 Pre-Release

See [v1.0.1](https://github.com/ethereum/execution-spec-tests/releases/tag/v1.0.1).

## [v1.0.0](https://github.com/ethereum/execution-spec-tests/releases/tag/v1.0.0) - 2023-06-27: 🧪 Welcome to the Pytest Era

See [v1.0.0](https://github.com/ethereum/execution-spec-tests/releases/tag/v1.0.0).

Older releases can be found on [the releases page](https://github.com/ethereum/execution-spec-tests/releases).<|MERGE_RESOLUTION|>--- conflicted
+++ resolved
@@ -32,13 +32,9 @@
 - ✨ Allow filtering of test cases by fixture format via pytest marks (e.g., `-m blockchain_test`) ([#1314](https://github.com/ethereum/execution-spec-tests/pull/1314)).
 - ✨ Add top-level entries `forks` and `fixture_formats` to the index file that list all the forks and fixture formats used in the indexed fixtures ([#1318](https://github.com/ethereum/execution-spec-tests/pull/1318)).
 - 🐞 Don't parametrize tests for unsupported fixture formats; improve `consume` test collection ([#1315](https://github.com/ethereum/execution-spec-tests/pull/1314)).
-<<<<<<< HEAD
-- 🐞 Improve index generation of ethereum/tests fixtures: Allow generation at any directory level and include `generatedTestHash` in the index file for the `fixture_hash` ([#1303](https://github.com/ethereum/execution-spec-tests/pull/1303)).
 - 🐞 Fix the the hive command printed in test reports to reproduce tests in isolation by prefixing the `--sim.limit` flag value with `id:` ([#1333](https://github.com/ethereum/execution-spec-tests/pull/1333)).
-=======
 - 🐞 Improve index generation of [ethereum/tests](https://github.com/ethereum/tests) fixtures: Allow generation at any directory level and include `generatedTestHash` in the index file for the `fixture_hash` ([#1303](https://github.com/ethereum/execution-spec-tests/pull/1303)).
 - 🐞 Fix loading of [ethereum/tests](https://github.com/ethereum/tests) and [ethereum/legacytests](https://github.com/ethereum/legacytests) fixtures for the case of mixed `0x0` and `0x1` transaction types in multi-index (`data`, `gas`, `value`) state test fixtures ([#1330](https://github.com/ethereum/execution-spec-tests/pull/1330)).
->>>>>>> 271fe2e7
 
 #### `fill`
 
