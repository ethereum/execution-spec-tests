# Changelog

Test fixtures for use by clients are available for each release on the [Github releases page](https://github.com/ethereum/execution-spec-tests/releases).

**Key:** ✨ = New, 🐞 = Fixed, 🔀 = Changed, 💥 = Breaking change.

## 🔜 [Unreleased](https://github.com/ethereum/execution-spec-tests/releases/tag/v-Unreleased) - 2024-xx-xx

### 🧪 Test Cases

- ✨ Add `test_create_selfdestruct_same_tx_increased_nonce` which tests self-destructing a contract with a nonce > 1 ([#478](https://github.com/ethereum/execution-spec-tests/pull/478)).
- ✨ Add `test_double_kill` and `test_recreate` which test resurrection of accounts killed with `SELFDESTRUCT` ([#488](https://github.com/ethereum/execution-spec-tests/pull/488)).
- ✨ Add eof example valid invalid tests from ori, fetch EOF Container implementation ([#535](https://github.com/ethereum/execution-spec-tests/pull/535)).
- ✨ Add tests for [EIP-2537: Precompile for BLS12-381 curve operations](https://eips.ethereum.org/EIPS/eip-2537) ([#499](https://github.com/ethereum/execution-spec-tests/pull/499)).
- ✨ [EIP-663](https://eips.ethereum.org/EIPS/eip-663): Add `test_dupn.py` and `test_swapn.py` ([#502](https://github.com/ethereum/execution-spec-tests/pull/502)).
- ✨ Add tests for [EIP-6110: Supply validator deposits on chain](https://eips.ethereum.org/EIPS/eip-6110) ([#530](https://github.com/ethereum/execution-spec-tests/pull/530)).
- ✨ Add tests for [EIP-7002: Execution layer triggerable withdrawals](https://eips.ethereum.org/EIPS/eip-7002) ([#530](https://github.com/ethereum/execution-spec-tests/pull/530)).
- ✨ Add tests for [EIP-7685: General purpose execution layer requests](https://eips.ethereum.org/EIPS/eip-7685) ([#530](https://github.com/ethereum/execution-spec-tests/pull/530)).
- ✨ Add tests for [EIP-2935: Serve historical block hashes from state](https://eips.ethereum.org/EIPS/eip-2935) ([#564](https://github.com/ethereum/execution-spec-tests/pull/564)).
- ✨ Add tests for [EIP-4200: EOF - Static relative jumps](https://eips.ethereum.org/EIPS/eip-4200) ([#581](https://github.com/ethereum/execution-spec-tests/pull/581)).
- ✨ Add tests for [EIP-7069: EOF - Revamped CALL instructions](https://eips.ethereum.org/EIPS/eip-7069) ([#595](https://github.com/ethereum/execution-spec-tests/pull/595)).
- 🐞 Fix typos in self-destruct collision test from erroneous pytest parametrization ([#608](https://github.com/ethereum/execution-spec-tests/pull/608)).

### 🛠️ Framework

- 🐞 Fix incorrect `!=` operator for `FixedSizeBytes` ([#477](https://github.com/ethereum/execution-spec-tests/pull/477)).
- ✨ Add Macro enum that represents byte sequence of Op instructions ([#457](https://github.com/ethereum/execution-spec-tests/pull/457))
- ✨ Number of parameters used to call opcodes (to generate bytecode) is now checked ([#492](https://github.com/ethereum/execution-spec-tests/pull/492)).
- ✨ Libraries have been refactored to use `pydantic` for type checking in most test types ([#486](https://github.com/ethereum/execution-spec-tests/pull/486), [#501](https://github.com/ethereum/execution-spec-tests/pull/501), [#508](https://github.com/ethereum/execution-spec-tests/pull/508)).
- ✨ Opcodes are now subscriptable and it's used to define the data portion of the opcode: `Op.PUSH1(1) == Op.PUSH1[1]  == b"\x60\x01"` ([#513](https://github.com/ethereum/execution-spec-tests/pull/513))
- ✨ Added EOF fixture format ([#512](https://github.com/ethereum/execution-spec-tests/pull/512)).
- ✨ Verify filled EOF fixtures using `evmone-eofparse` during `fill` execution ([#519](https://github.com/ethereum/execution-spec-tests/pull/519)).
- ✨ Added `--traces` support when running with Hyperledger Besu ([#511](https://github.com/ethereum/execution-spec-tests/pull/511)).
- ✨ Use pytest's "short" traceback style (`--tb=short`) for failure summaries in the test report for more compact terminal output ([#542](https://github.com/ethereum/execution-spec-tests/pull/542)).
- ✨ The `fill` command now generates HTML test reports with links to the JSON fixtures and debug information ([#537](https://github.com/ethereum/execution-spec-tests/pull/537)).
- ✨ Add an Ethereum RPC client class for use with consume commands ([#556](https://github.com/ethereum/execution-spec-tests/pull/556)).
- ✨ Add a "slow" pytest marker, in order to be able to limit the filled tests until release ([#562](https://github.com/ethereum/execution-spec-tests/pull/562)).
- ✨ Add a CLI tool that generates blockchain tests as Python from a transaction hash ([#470](https://github.com/ethereum/execution-spec-tests/pull/470), [#576](https://github.com/ethereum/execution-spec-tests/pull/576)).
- ✨ Add more Transaction and Block exceptions from existing ethereum/tests repo ([#572](https://github.com/ethereum/execution-spec-tests/pull/572)).
- ✨ Add "description" and "url" fields containing test case documentation and a source code permalink to fixtures during `fill` and use them in `consume`-generated Hive test reports ([#579](https://github.com/ethereum/execution-spec-tests/pull/579)).
- ✨ Add git workflow evmone coverage script for any new lines mentioned in converted_ethereum_tests.txt ([#503](https://github.com/ethereum/execution-spec-tests/pull/503)).
- ✨ Add a new covariant marker `with_all_contract_creating_tx_types` that allows automatic parametrization of a test with all contract-creating transaction types at the current executing fork ([#602](https://github.com/ethereum/execution-spec-tests/pull/602)).
<<<<<<< HEAD
- ✨ Tests are now encouraged to use a `pre: Alloc` parameter to get the pre-allocation object for the test, and use `pre.deploy_contract` and `pre.fund_eoa` to deploy contracts and fund accounts respectively, instead of declaring the `pre` as a dictionary or modifying its contents directly (see the [state test tutorial](https://ethereum.github.io/execution-spec-tests/main/tutorials/state_transition/) for an updated example) ([#584](https://github.com/ethereum/execution-spec-tests/pull/584)).
=======
- ✨ Enable loading of [ethereum/tests/BlockchainTests](https://github.com/ethereum/tests/tree/develop/BlockchainTests) ([#596](https://github.com/ethereum/execution-spec-tests/pull/596)).
>>>>>>> caecbcb0

### 🔧 EVM Tools

### 📋 Misc

- 🐞 Fix CI by using Golang 1.21 in Github Actions to build geth ([#484](https://github.com/ethereum/execution-spec-tests/pull/484)).
- 💥 "Merge" has been renamed to "Paris" in the "network" field of the Blockchain tests, and in the "post" field of the State tests ([#480](https://github.com/ethereum/execution-spec-tests/pull/480)).
- ✨ Port entry point scripts to use [click](https://click.palletsprojects.com) and add tests ([#483](https://github.com/ethereum/execution-spec-tests/pull/483)).
- 💥 As part of the pydantic conversion, the fixtures have the following (possibly breaking) changes ([#486](https://github.com/ethereum/execution-spec-tests/pull/486)):
  - State test field `transaction` now uses the proper zero-padded hex number format for fields `maxPriorityFeePerGas`, `maxFeePerGas`, and `maxFeePerBlobGas`
  - Fixtures' hashes (in the `_info` field) are now calculated by removing the "_info" field entirely instead of it being set to an empty dict.
- 🐞 Relax minor and patch dependency requirements to avoid conflicting package dependencies ([#510](https://github.com/ethereum/execution-spec-tests/pull/510)).
- 🔀 Update all CI actions to use their respective Node.js 20 versions, ahead of their Node.js 16 version deprecations ([#527](https://github.com/ethereum/execution-spec-tests/pull/527)).
- ✨ Releases now contain a `fixtures_eip7692.tar.gz` which contains all EOF fixtures ([#573](https://github.com/ethereum/execution-spec-tests/pull/573)).
- ✨ Use `solc-select` for tox when running locally and within CI ([#604](https://github.com/ethereum/execution-spec-tests/pull/604)).

### 💥 Breaking Change

- Cancun is now the latest deployed fork, and the development fork is now Prague ([#489](https://github.com/ethereum/execution-spec-tests/pull/489)).
- Stable fixtures artifact `fixtures.tar.gz` has been renamed to `fixtures_stable.tar.gz` ([#573](https://github.com/ethereum/execution-spec-tests/pull/573))

## 🔜 [v2.1.1](https://github.com/ethereum/execution-spec-tests/releases/tag/v2.1.1) - 2024-03-09

### 🧪 Test Cases

- 🐞 Dynamic create2 collision from different transactions same block ([#430](https://github.com/ethereum/execution-spec-tests/pull/430)).
- 🐞 Fix beacon root contract deployment tests so the account in the pre-alloc is not empty ([#425](https://github.com/ethereum/execution-spec-tests/pull/425)).
- 🔀 All beacon root contract tests are now contained in tests/cancun/eip4788_beacon_root/test_beacon_root_contract.py, and all state tests have been converted back to blockchain tests format ([#449](https://github.com/ethereum/execution-spec-tests/pull/449))

### 🛠️ Framework

- ✨ Adds two `consume` commands [#339](https://github.com/ethereum/execution-spec-tests/pull/339):

   1. `consume direct` - Execute a test fixture directly against a client using a `blocktest`-like command (currently only geth supported).
   2. `consume rlp` - Execute a test fixture in a hive simulator against a client that imports the test's genesis config and blocks as RLP upon startup. This is a re-write of the [ethereum/consensus](https://github.com/ethereum/hive/tree/master/simulators/ethereum/consensus) Golang simulator.

- ✨ Add Prague to forks ([#419](https://github.com/ethereum/execution-spec-tests/pull/419)).
- ✨ Improve handling of the argument passed to `solc --evm-version` when compiling Yul code ([#418](https://github.com/ethereum/execution-spec-tests/pull/418)).
- 🐞 Fix `fill -m yul_test` which failed to filter tests that are (dynamically) marked as a yul test ([#418](https://github.com/ethereum/execution-spec-tests/pull/418)).
- 🔀 Helper methods `to_address`, `to_hash` and `to_hash_bytes` have been deprecated in favor of `Address` and `Hash`, which are automatically detected as opcode parameters and pushed to the stack in the resulting bytecode ([#422](https://github.com/ethereum/execution-spec-tests/pull/422)).
- ✨ `Opcodes` enum now contains docstrings with each opcode description, including parameters and return values, which show up in many development environments ([#424](https://github.com/ethereum/execution-spec-tests/pull/424)) @ThreeHrSleep.
- 🔀 Locally calculate state root for the genesis blocks in the blockchain tests instead of calling t8n ([#450](https://github.com/ethereum/execution-spec-tests/pull/450)).
- 🐞 Fix bug that causes an exception during test collection because the fork parameter contains `None` ([#452](https://github.com/ethereum/execution-spec-tests/pull/452)).
- ✨ The `_info` field in the test fixtures now contains a `hash` field, which is the hash of the test fixture, and a `hasher` script has been added which prints and performs calculations on top of the hashes of all fixtures (see `hasher -h`) ([#454](https://github.com/ethereum/execution-spec-tests/pull/454)).
- ✨ Adds an optional `verify_sync` field to hive blockchain tests (EngineAPI). When set to true a second client attempts to sync to the first client that executed the tests ([#431](https://github.com/ethereum/execution-spec-tests/pull/431)).
- 🐞 Fix manually setting the gas limit in the genesis test env for post genesis blocks in blockchain tests ([#472](https://github.com/ethereum/execution-spec-tests/pull/472)).

### 🔧 EVM Tools

### 📋 Misc

- 🐞 Fix deprecation warnings due to outdated config in recommended VS Code project settings ([#420](https://github.com/ethereum/execution-spec-tests/pull/420)).
- 🐞 Fix typo in the selfdestruct revert tests module ([#421](https://github.com/ethereum/execution-spec-tests/pull/421)).

## [v2.1.0](https://github.com/ethereum/execution-spec-tests/releases/tag/v2.1.0) - 2024-01-29: 🐍🏖️ Cancun

Release [v2.1.0](https://github.com/ethereum/execution-spec-tests/releases/tag/v2.1.0) primarily fixes a small bug introduced within the previous release where transition forks are used within the new `StateTest` format. This was highlighted by @chfast within #405 (https://github.com/ethereum/execution-spec-tests/issues/405), where the fork name `ShanghaiToCancunAtTime15k` was found within state tests.

### 🧪 Test Cases

- ✨ [EIP-4844](https://eips.ethereum.org/EIPS/eip-4844): Adds `test_blob_gas_subtraction_tx()` verifying the blob gas fee is subtracted from the sender before executing the blob tx ([#407](https://github.com/ethereum/execution-spec-tests/pull/407)).

### 🛠️ Framework

- 🐞 State tests generated with transition forks no longer use the transition fork name in the fixture output, instead they use the actual enabled fork according to the state test's block number and timestamp ([#406](https://github.com/ethereum/execution-spec-tests/pull/406)).

### 📋 Misc

- ✨ Use `run-parallel` and shared wheel packages for `tox` ([#408](https://github.com/ethereum/execution-spec-tests/pull/408)).

## [v2.0.0](https://github.com/ethereum/execution-spec-tests/releases/tag/v2.0.0) - 2024-01-25: 🐍🏖️ Cancun

Release [v2.0.0](https://github.com/ethereum/execution-spec-tests/releases/tag/v2.0.0) contains many important framework changes, including introduction of the `StateTest` format, and some additional Cancun and other test coverage.

Due to changes in the framework, there is a breaking change in the directory structure in the release tarball, please see the dedicated "💥 Breaking Changes" section below for more information.

### 🧪 Test Cases

- ✨ [EIP-4844](https://eips.ethereum.org/EIPS/eip-4844): Add `test_sufficient_balance_blob_tx()` and `test_sufficient_balance_blob_tx_pre_fund_tx()` ([#379](https://github.com/ethereum/execution-spec-tests/pull/379)).
- ✨ [EIP-6780](https://eips.ethereum.org/EIPS/eip-6780): Add a reentrancy suicide revert test ([#372](https://github.com/ethereum/execution-spec-tests/pull/372)).
- ✨ [EIP-1153](https://eips.ethereum.org/EIPS/eip-1153): Add `test_run_until_out_of_gas()` for transient storage opcodes ([#401](https://github.com/ethereum/execution-spec-tests/pull/401)).
- ✨ [EIP-198](https://eips.ethereum.org/EIPS/eip-198): Add tests for the MODEXP precompile ([#364](https://github.com/ethereum/execution-spec-tests/pull/364)).
- ✨ Tests for nested `CALL` and `CALLCODE` gas consumption with a positive value transfer (previously lacking coverage) ([#371](https://github.com/ethereum/execution-spec-tests/pull/371)).
- 🐞 [EIP-4844](https://eips.ethereum.org/EIPS/eip-4844): Fixed `test_invalid_tx_max_fee_per_blob_gas()` to account for extra gas required in the case where the account is incorrectly deduced the balance as if it had the correct block blob gas fee ([#370](https://github.com/ethereum/execution-spec-tests/pull/370)).
- 🐞 [EIP-4844](https://eips.ethereum.org/EIPS/eip-4844): Fixed `test_insufficient_balance_blob_tx()` to correctly calculate the minimum balance required for the accounts ([#379](https://github.com/ethereum/execution-spec-tests/pull/379)).
- 🐞 [EIP-4844](https://eips.ethereum.org/EIPS/eip-4844): Fix and enable `test_invalid_blob_tx_contract_creation` ([#379](https://github.com/ethereum/execution-spec-tests/pull/379)).
- 🔀 Convert all eligible `BlockchainTest`s to `StateTest`s (and additionally generate corresponding `BlockchainTest`s) ([#368](https://github.com/ethereum/execution-spec-tests/pull/368), [#370](https://github.com/ethereum/execution-spec-tests/pull/370)).

### 🛠️ Framework

- ✨ Add `StateTest` fixture format generation; `StateTests` now generate a `StateTest` and a corresponding `BlockchainTest` test fixture, previously only `BlockchainTest` fixtures were generated ([#368](https://github.com/ethereum/execution-spec-tests/pull/368)).
- ✨ Add `StateTestOnly` fixture format is now available and its only difference with `StateTest` is that it does not produce a `BlockchainTest` ([#368](https://github.com/ethereum/execution-spec-tests/pull/368)).
- ✨ Add `evm_bytes_to_python` command-line utility which converts EVM bytecode to Python Opcodes ([#357](https://github.com/ethereum/execution-spec-tests/pull/357)).
- ✨ Fork objects used to write tests can now be compared using the `>`, `>=`, `<`, `<=` operators, to check for a fork being newer than, newer than or equal, older than, older than or equal, respectively when compared against other fork ([#367](https://github.com/ethereum/execution-spec-tests/pull/367)).
- ✨ Add [solc 0.8.23](https://github.com/ethereum/solidity/releases/tag/v0.8.23) support ([#373](https://github.com/ethereum/execution-spec-tests/pull/373)).
- ✨ Add framework unit tests for post state exception verification ([#350](https://github.com/ethereum/execution-spec-tests/pull/350)).
- ✨ Add a helper class `ethereum_test_tools.TestParameterGroup` to define test parameters as dataclasses and auto-generate test IDs ([#364](https://github.com/ethereum/execution-spec-tests/pull/364)).
- ✨ Add a `--single-fixture-per-file` flag to generate one fixture JSON file per test case ([#331](https://github.com/ethereum/execution-spec-tests/pull/331)).
- 🐞 Storage type iterator is now fixed ([#369](https://github.com/ethereum/execution-spec-tests/pull/369)).
- 🐞 Fix type coercion in `FixtureHeader.join()` ([#398](https://github.com/ethereum/execution-spec-tests/pull/398)).
- 🔀 Locally calculate the transactions list's root instead of using the one returned by t8n when producing BlockchainTests ([#353](https://github.com/ethereum/execution-spec-tests/pull/353)).
- 🔀 Change custom exception classes to dataclasses to improve testability ([#386](https://github.com/ethereum/execution-spec-tests/pull/386)).
- 🔀 Update fork name from "Merge" to "Paris" used within the framework and tests ([#363](https://github.com/ethereum/execution-spec-tests/pull/363)).
- 💥 Replace `=` with `_` in pytest node ids and test fixture names ([#342](https://github.com/ethereum/execution-spec-tests/pull/342)).
- 💥 The `StateTest`, spec format used to write tests, is now limited to a single transaction per test ([#361](https://github.com/ethereum/execution-spec-tests/pull/361)).
- 💥 Tests must now use `BlockException` and `TransactionException` to define the expected exception of a given test, which can be used to test whether the client is hitting the proper exception when processing the block or transaction ([#384](https://github.com/ethereum/execution-spec-tests/pull/384)).
- 💥 `fill`: Remove the `--enable-hive` flag; now all test types are generated by default ([#358](https://github.com/ethereum/execution-spec-tests/pull/358)).
- 💥 Rename test fixtures names to match the corresponding pytest node ID as generated using `fill` ([#342](https://github.com/ethereum/execution-spec-tests/pull/342)).

### 📋 Misc

- ✨ Docs: Add a ["Consuming Tests"](https://ethereum.github.io/execution-spec-tests/main/consuming_tests/) section to the docs, where each test fixture format is described, along with the steps to consume them, and the description of the structures used in each format ([#375](https://github.com/ethereum/execution-spec-tests/pull/375)).
- 🔀 Docs: Update `t8n` tool branch to fill tests for development features in the [readme](https://github.com/ethereum/execution-spec-test) ([#338](https://github.com/ethereum/execution-spec-tests/pull/338)).
- 🔀 Filling tool: Updated the default filling tool (`t8n`) to go-ethereum@master ([#368](https://github.com/ethereum/execution-spec-tests/pull/368)).
- 🐞 Docs: Fix error banner in online docs due to mermaid syntax error ([#398](https://github.com/ethereum/execution-spec-tests/pull/398)).
- 🐞 Docs: Fix incorrectly formatted nested lists in online doc ([#403](https://github.com/ethereum/execution-spec-tests/pull/403)).

### 💥 Breaking Changes

A concrete example of the test name renaming and change in directory structure is provided below.

1. Fixture output, including release tarballs, now contain subdirectories for different test types:

   1. `blockchain_tests`: Contains `BlockchainTest` formatted tests
   2. `blockchain_tests_hive`: Contains `BlockchainTest` with Engine API call directives for use in hive
   3. `state_tests`: Contains `StateTest` formatted tests

2. `StateTest`, spec format used to write tests, is now limited to a single transaction per test.
3. In this release the pytest node ID is now used for fixture names (previously only the test parameters were used), this should not be breaking. However, `=` in both node IDs (and therefore fixture names) have been replaced with `_`, which may break tooling that depends on the `=` character.
4. Produced `blockchain_tests` fixtures and their corresponding `blockchain_tests_hive` fixtures now contain the named exceptions `BlockException` and `TransactionException` as strings in the `expectException` and `validationError` fields, respectively. These exceptions can be used to test whether the client is hitting the proper exception when processing an invalid block.

   Blockchain test:

   ```json
   "blocks": [
         {
            ...
            "expectException": "TransactionException.INSUFFICIENT_ACCOUNT_FUNDS",
            ...
         }
         ...
   ]
   ```

   Blockchain hive test:

   ```json
   "engineNewPayloads": [
         {
            ...
            "validationError": "TransactionException.INSUFFICIENT_ACCOUNT_FUNDS",
            ...
         }
         ...
   ]
   ```

#### Renaming and Release Tarball Directory Structure Change Example

The fixture renaming provides a more consistent naming scheme between the pytest node ID and fixture name and allows the fixture name to be provided directly to pytest 5on the command line to execute individual tests in isolation, e.g. `pytest tests/frontier/opcodes/test_dup.py::test_dup[fork_Frontier]`.

1. Pytest node ID example:

   1. Previous node ID: `tests/frontier/opcodes/test_dup.py::test_dup[fork=Frontier]`.
   2. New node ID: `tests/frontier/opcodes/test_dup.py::test_dup[fork_Frontier]`.

2. Fixture name example:

   1. Previous fixture name: `000-fork=Frontier`
   2. New fixture name: `tests/frontier/opcodes/test_dup.py::test_dup[fork_Frontier]` (now the same as the pytest node ID).

3. Fixture JSON file name example (within the release tarball):

   1. Previous fixture file name: `fixtures/frontier/opcodes/dup/dup.json` (`BlockChainTest` format).
   2. New fixture file names (all present within the release tarball):

     - `fixtures/state_tests/frontier/opcodes/dup/dup.json` (`StateTest` format).
     - `fixtures/blockchain_tests/frontier/opcodes/dup/dup.json` (`BlockChainTest` format).
     - `fixtures/blockchain_tests_hive/frontier/opcodes/dup/dup.json` (a blockchain test in `HiveFixture` format).

## [v1.0.6](https://github.com/ethereum/execution-spec-tests/releases/tag/v1.0.6) - 2023-10-19: 🐍🏖️ Cancun Devnet 10

### 🧪 Test Cases

- 🔀 [EIP-4844](https://eips.ethereum.org/EIPS/eip-4844): Update KZG point evaluation test vectors to use data from the official KZG setup and Mainnet Trusted Setup ([#336](https://github.com/ethereum/execution-spec-tests/pull/336)).

### 🛠️ Framework

- 🔀 Fixtures: Add a non-RLP format field (`rlp_decoded`) to invalid blocks ([#322](https://github.com/ethereum/execution-spec-tests/pull/322)).
- 🔀 Spec: Refactor state and blockchain spec ([#307](https://github.com/ethereum/execution-spec-tests/pull/307)).

### 🔧 EVM Tools

- ✨ Run geth's `evm blocktest` command to verify JSON fixtures after test case execution (`--verify-fixtures`) ([#325](https://github.com/ethereum/execution-spec-tests/pull/325)).
- ✨ Enable tracing support for `ethereum-spec-evm` ([#289](https://github.com/ethereum/execution-spec-tests/pull/289)).

### 📋 Misc

- ✨ Tooling: Add Python 3.12 support ([#309](https://github.com/ethereum/execution-spec-tests/pull/309)).
- ✨ Process: Added a Github pull request template ([#308](https://github.com/ethereum/execution-spec-tests/pull/308)).
- ✨ Docs: Changelog updated post release ([#321](https://github.com/ethereum/execution-spec-tests/pull/321)).
- ✨ Docs: Add [a section explaining execution-spec-tests release artifacts](https://ethereum.github.io/execution-spec-tests/main/getting_started/using_fixtures/) ([#334](https://github.com/ethereum/execution-spec-tests/pull/334)).
- 🔀 T8N Tool: Branch used to generate the tests for Cancun is now [lightclient/go-ethereum@devnet-10](https://github.com/lightclient/go-ethereum/tree/devnet-10) ([#336](https://github.com/ethereum/execution-spec-tests/pull/336))

### 💥 Breaking Change

- Fixtures now use the Mainnet Trusted Setup merged on [consensus-specs#3521](https://github.com/ethereum/consensus-specs/pull/3521) ([#336](https://github.com/ethereum/execution-spec-tests/pull/336))

## [v1.0.5](https://github.com/ethereum/execution-spec-tests/releases/tag/v1.0.5) - 2023-09-26: 🐍🏖️ Cancun Devnet 9 Release 3

This release mainly serves to update the EIP-4788 beacon roots address to `0x000F3df6D732807Ef1319fB7B8bB8522d0Beac02`, as updated in [ethereum/EIPs/pull/7672](https://github.com/ethereum/EIPs/pull/7672).

### 🧪 Test Cases

- 🐞 [EIP-4844](https://eips.ethereum.org/EIPS/eip-4844): Fix invalid blob txs pre-Cancun engine response ([#306](https://github.com/ethereum/execution-spec-tests/pull/306)).
- ✨ [EIP-4788](https://eips.ethereum.org/EIPS/eip-4788): Final update to the beacon root address ([#312](https://github.com/ethereum/execution-spec-tests/pull/312)).

### 📋 Misc

- ✨ Docs: Changelog added ([#305](https://github.com/ethereum/execution-spec-tests/pull/305)).
- ✨ CI/CD: Run development fork tests in Github Actions ([#302](https://github.com/ethereum/execution-spec-tests/pull/302)).
- ✨ CI/CD: Generate test JSON fixtures on push ([#303](https://github.com/ethereum/execution-spec-tests/pull/303)).

### 💥 Breaking Change

Please use development fixtures from now on when testing Cancun. These refer to changes that are currently under development within clients:

- fixtures: All tests until the last stable fork (Shanghai)
- fixtures_develop: All tests until the last development fork (Cancun)
- fixtures_hive: All tests until the last stable fork (Shanghai) in hive format (Engine API directives instead of the usual BlockchainTest format)
- fixtures_develop_hive: All tests until the last development fork (Cancun) in hive format

## [v1.0.4](https://github.com/ethereum/execution-spec-tests/releases/tag/v1.0.4) - 2023-09-21: 🐍 Cancun Devnet 9 Release 2

This release adds additional coverage to the current set of Cancun tests, up to the [Devnet-9 Cancun specification](https://notes.ethereum.org/@ethpandaops/dencun-devnet-9).

**Note:** Additional EIP-4788 updates from [ethereum/EIPs/pull/7672](https://github.com/ethereum/EIPs/pull/7672) will be included in the next release.

### 🧪 Test Cases

- ✨ [EIP-7516: BLOBBASEFEE opcode](https://eips.ethereum.org/EIPS/eip-7516): Add first and comprehensive tests (@marioevz in [#294](https://github.com/ethereum/execution-spec-tests/pull/294)).
- ✨ [EIP-4788: Beacon block root in the EVM](https://eips.ethereum.org/EIPS/eip-4788): Increase coverage (@spencer-tb in [#297](https://github.com/ethereum/execution-spec-tests/pull/297)).
- 🐞 [EIP-1153: Transient storage opcodes](https://eips.ethereum.org/EIPS/eip-1153): Remove conftest '+1153' in network field (@spencer-tb in [#299](https://github.com/ethereum/execution-spec-tests/pull/299)).

### 🛠️ Framework

- 🔀 [EIP-4788](https://eips.ethereum.org/EIPS/eip-4788): Beacon root contract is pre-deployed at `0xbEAC020008aFF7331c0A389CB2AAb67597567d7a` (@spencer-tb in [#297](https://github.com/ethereum/execution-spec-tests/pull/297)).
- ✨ Deprecate empty accounts within framework (@spencer-tb in [#300](https://github.com/ethereum/execution-spec-tests/pull/300)).
- ✨ Fixture generation split based on hive specificity (@spencer-tb in [#301](https://github.com/ethereum/execution-spec-tests/pull/301)).
- 💥 `fill`: `--disable-hive` flag removed; replaced by `--enable-hive` (@spencer-tb in [#301](https://github.com/ethereum/execution-spec-tests/pull/301)).
- ✨ Add engine API forkchoice updated information in fixtures (@spencer-tb in [#256](https://github.com/ethereum/execution-spec-tests/pull/256)).

## [v1.0.3](https://github.com/ethereum/execution-spec-tests/releases/tag/v1.0.3) - 2023-09-14: 🐍 Cancun Devnet 9 Release

See [v1.0.3](https://github.com/ethereum/execution-spec-tests/releases/tag/v1.0.3).

## [v1.0.2](https://github.com/ethereum/execution-spec-tests/releases/tag/v1.0.2) - 2023-08-11: 🐍 Cancun Devnet 8 + 4788 v2 Pre-Release

See [v1.0.2](https://github.com/ethereum/execution-spec-tests/releases/tag/v1.0.2).

## [v1.0.1](https://github.com/ethereum/execution-spec-tests/releases/tag/v1.0.1) - 2023-08-03: 🐍 Cancun Devnet-8 Pre-Release

See [v1.0.1](https://github.com/ethereum/execution-spec-tests/releases/tag/v1.0.1).

## [v1.0.0](https://github.com/ethereum/execution-spec-tests/releases/tag/v1.0.0) - 2023-06-27: 🧪 Welcome to the Pytest Era

See [v1.0.0](https://github.com/ethereum/execution-spec-tests/releases/tag/v1.0.0).

Older releases can be found on [the releases page](https://github.com/ethereum/execution-spec-tests/releases).<|MERGE_RESOLUTION|>--- conflicted
+++ resolved
@@ -40,11 +40,8 @@
 - ✨ Add "description" and "url" fields containing test case documentation and a source code permalink to fixtures during `fill` and use them in `consume`-generated Hive test reports ([#579](https://github.com/ethereum/execution-spec-tests/pull/579)).
 - ✨ Add git workflow evmone coverage script for any new lines mentioned in converted_ethereum_tests.txt ([#503](https://github.com/ethereum/execution-spec-tests/pull/503)).
 - ✨ Add a new covariant marker `with_all_contract_creating_tx_types` that allows automatic parametrization of a test with all contract-creating transaction types at the current executing fork ([#602](https://github.com/ethereum/execution-spec-tests/pull/602)).
-<<<<<<< HEAD
-- ✨ Tests are now encouraged to use a `pre: Alloc` parameter to get the pre-allocation object for the test, and use `pre.deploy_contract` and `pre.fund_eoa` to deploy contracts and fund accounts respectively, instead of declaring the `pre` as a dictionary or modifying its contents directly (see the [state test tutorial](https://ethereum.github.io/execution-spec-tests/main/tutorials/state_transition/) for an updated example) ([#584](https://github.com/ethereum/execution-spec-tests/pull/584)).
-=======
+- ✨ Tests are now encouraged to declare a `pre: Alloc` parameter to get the pre-allocation object for the test, and use `pre.deploy_contract` and `pre.fund_eoa` to deploy contracts and fund accounts respectively, instead of declaring the `pre` as a dictionary or modifying its contents directly (see the [state test tutorial](https://ethereum.github.io/execution-spec-tests/main/tutorials/state_transition/) for an updated example) ([#584](https://github.com/ethereum/execution-spec-tests/pull/584)).
 - ✨ Enable loading of [ethereum/tests/BlockchainTests](https://github.com/ethereum/tests/tree/develop/BlockchainTests) ([#596](https://github.com/ethereum/execution-spec-tests/pull/596)).
->>>>>>> caecbcb0
 
 ### 🔧 EVM Tools
 
