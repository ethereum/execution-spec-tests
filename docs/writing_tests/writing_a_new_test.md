# Writing a New Test

## Test Functions

Every test case is defined as a Python function that implements a single `StateTest` or `BlockchainTest` using the `state_test` or `blockchain_test` objects made available by the framework ([learn how to decide on a test type](./types_of_tests.md#deciding-on-a-test-type)). Test cases, and the respective test modules, must fulfill the following requirements:

| Requirement                                                            | When                                        |
| -----------------------------------------------------------------------|---------------------------------------------|
| Be [decorated with validity markers](#specifying-which-forks-tests-are-valid-for) | If the test case is not valid for all forks |
| Use one of `state_test` or `blockchain_test` [in its function arguments](#the-state_test-and-blockchain_test-test-function-arguments) | Always |
| Call the `state_test` or `blockchain_test` in its test body                                                                           | Always |
| Add a [reference version of the EIP spec](./reference_specification.md) under test | Test path contains `eip`  |

### Specifying which Forks Tests are Valid For

Test cases can (and it most cases should) be decorated with one or more "validity markers" that define which the forks the test is valid for. This is achieved by applying:

- `pytest.mark.valid_from(FORK)` and/or `pytest.mark.valid_until(FORK)`

or

- `pytest.mark.valid_at_transition_to(FORK)`

markers on either the test function, test class or test module level:

=== "Function"

    ```python
    import pytest

    @pytest.mark.valid_from("Berlin")
    @pytest.mark.valid_until("London")
    def test_access_list(state_test: StateTestFiller, fork: Fork):
    ```

=== "Class"

    ```python
    import pytest


    @pytest.mark.valid_from("Shanghai")
    class TestMultipleWithdrawalsSameAddress:
    ```

=== "Module"

    ```python
    import pytest

    pytestmark = pytest.mark.valid_from("Shanghai")
    ```

The [`ethereum_test_forks`](../library/ethereum_test_forks.md) package defines the available forks and provides the following helpers that return all forks within the specified range:

- [forks_from](../library/ethereum_test_forks.md#ethereum_test_forks.forks_from)
- [forks_from_until](../library/ethereum_test_forks.md#ethereum_test_forks.forks_from_until)

### The `state_test` and `blockchain_test` Test Function Arguments

The test function's signature _must_ contain exactly one of either a `state_test` or `blockchain_test` argument.

For example, for state tests:

```python
def test_access_list(state_test: StateTestFiller):
```

and for blockchain tests:

```python
def test_contract_creating_tx(
    blockchain_test: BlockchainTestFiller, fork: Fork, initcode: Initcode
):
```

The `state_test` and `blockchain_test` objects are actually wrapper classes to the `StateTest`, respectively `BlockchainTest` objects, that once called actually instantiate a new instance of these objects and fill the test case using the `evm` tool according to the pre and post states and the transactions defined within the test.

If a blockchain-type test should only generate a test fixture in the Engine format (`EngineFixture`), the `blockchain_test_engine` object can be specified. This object is a wrapper for the `BlockchainTestEngine` class.

## `StateTest` Object

The `StateTest` object represents a single test vector, and contains the
following attributes:

- `env`: Environment object which describes the global state of the blockchain
    before the test starts.
- `pre`: Pre-State containing the information of all Ethereum accounts that exist
    before any transaction is executed.
- `post`: Post-State containing the information of all Ethereum accounts that are
    created or modified after all transactions are executed.
- `txs`: All transactions to be executed during test execution.

## `BlockchainTest` Object

The `BlockchainTest` object represents a single test vector that evaluates the
Ethereum VM by attempting to append multiple blocks to the chain:

- `pre`: Pre-State containing the information of all Ethereum accounts that exist
    before any block is executed.
- `post`: Post-State containing the information of all Ethereum accounts that are
    created or modified after all blocks are executed.
- `blocks`: All blocks to be appended to the blockchain during the test.

## `BlockchainTestEngine` Object

The `BlockchainTestEngine` object has the same properties as the `BlockchainTest` but it's used to only generate a blockchain test in the Engine format.

## Pre/Post State of the Test

The `pre` and `post` states are elemental to setup and then verify the outcome
of the state test.

Both `pre` and `post` are mappings of account addresses to `account` structures (see [more info](#the-account-object)).

A single test vector can contain as many accounts in the `pre` and `post` states
as required, and they can be also filled dynamically.

`storage` of an account is a key/value dictionary, and its values are
integers within range of `[0, 2**256 - 1]`.

`txs` are the steps which transform the pre-state into the post-state and
must perform specific actions within the accounts (smart contracts) that result
in verifiable changes to the balance, nonce, and/or storage in each of them.

`post` is compared against the outcome of the client after the execution
of each transaction, and any differences are considered a failure

When designing a test, all the changes must be ideally saved into the contract's
storage to be able to verify them in the post-state.

## Test Transactions

Transactions can be crafted by sending them with specific `data` or to a
specific account, which contains the code to be executed.

Transactions can also create more accounts, by setting the `to` field to an
empty string.

Transactions can be designed to fail, and a verification must be made that the
transaction fails with the specific error that matches what is expected by the
test.

They can also contain a `TransactionReceipt` object in field `expected_receipt`
which allows checking for an exact `gas_used` value.

## Writing code for the accounts in the test

Account bytecode can be embedded in the test accounts by adding it to the `code`
field of the `account` object, or the `data` field of the `tx` object if the
bytecode is meant to be treated as init code or call data.

The code can be in either of the following formats:

- `bytes` object, representing the raw opcodes in binary format.
- `str`, representing an hexadecimal format of the opcodes.
- `Code` compilable object (see below for supported types).

<<<<<<< HEAD
### Using the Python Opcode Minilang (RECOMMENDED)

The recommended way to write EVM bytecode for tests is to use the Python-based minilang provided by the [Opcodes][ethereum_test_vm.opcode.Opcodes] class. This allows you to construct bytecode using symbolic opcodes as Python objects.

#### Example: Simple Addition Contract

```python
from ethereum_test_vm.opcode import Opcodes

code = (
    Opcodes.PUSH1(0x02)
    + Opcodes.PUSH1(0x03)
    + Opcodes.ADD()
    + Opcodes.PUSH1(0x00)
    + Opcodes.SSTORE()
    + Opcodes.STOP()
)
```

You can assign this `code` to the `code` field of an account in your test's `pre` or `post` state.

For a full list of available opcodes and their usage, see the [Opcodes][ethereum_test_vm.opcode.Opcodes] reference.

### Higher-Level Constructs

For more complex control flow, you can use constructs like [Switch][ethereum_test_tools.code.generators.Switch] and [Case][ethereum_test_tools.code.generators.Case] from the [ethereum_test_tools.code.generators][ethereum_test_tools.code.generators] module:

```python
from ethereum_test_tools.code.generators import Switch, Case
from ethereum_test_vm.opcode import Opcodes as Op

code = Switch(
    cases=[
        Case(condition=Op.EQ(Op.CALLDATALOAD(0), 1), action=Op.PUSH1(0x01) + Op.STOP()),
        Case(condition=Op.EQ(Op.CALLDATALOAD(0), 2), action=Op.PUSH1(0x02) + Op.STOP()),
    ],
    default_action=Op.PUSH1(0x00) + Op.STOP(),
)
```

See the [ethereum_test_tools.code.generators][ethereum_test_tools.code.generators] reference for more details and additional constructs like [While][ethereum_test_tools.code.generators.While] and [Conditional][ethereum_test_tools.code.generators.Conditional].

### Converting Bytecode to Minilang

If you have EVM bytecode (as hex or binary), you can use the [`evm_bytes` CLI tool](../library/cli/evm_bytes.md) to convert it to the EEST Python opcode minilang automatically:

- [evm_bytes CLI documentation](../library/cli/evm_bytes.md)
- [Online reference](https://eest.ethereum.org/main/library/cli/evm_bytes/)

### Restrictions: No Yul in Python Test Cases

**Note:** As of [PR #1779](https://github.com/ethereum/execution-spec-tests/pull/1779), the use of Yul source in Python test cases is forbidden. All new tests must use the Python opcode minilang as shown above.
=======
`Code` objects can be concatenated together by using the `+` operator.
>>>>>>> f62890fe

## Verifying the Accounts' Post States

The state of the accounts after all blocks/transactions have been executed is
the way of verifying that the execution client actually behaves like the test
expects.

During their filling process, all tests automatically verify that the accounts
specified in their `post` property actually match what was returned by the
transition tool.

Within the `post` dictionary object, an account address can be:

- `None`: The account will not be checked for absence or existence in the
  result returned by the transition tool.
- `Account` object: The test expects that this account exists and also has
  properties equal to the properties specified by the `Account` object.
- `Account.NONEXISTENT`: The test expects that this account does not exist in
  the result returned by the transition tool, and if the account exists,
  it results in error.
  E.g. when the transaction creating a contract is expected to fail and the
  test wants to verify that the address where the contract was supposed to be
  created is indeed empty.

## The `Account` object

The `Account` object is used to specify the properties of an account to be
verified in the post state.

The python representation can be found in [src/ethereum_test_types/account_types.py](https://github.com/ethereum/execution-spec-tests/blob/main/src/ethereum_test_types/account_types.py).

It can verify the following properties of an account:

- `nonce`: the scalar value equal to a) the number of transactions sent by
  an Externally Owned Account, b) the amount of contracts created by a contract.
  
- `balance`: the amount of Wei (10<sup>-18</sup> Eth) the account has.  <!-- markdownlint-disable MD033 (MD033=no-inline-html) -->

- `code`: Bytecode contained by the account. To verify that an account contains
  no code, this property needs to be set to "0x" or "".

- `storage`: Storage within the account represented as a `dict` object.
  All storage keys that are expected to be set must be specified, and if a
  key is skipped, it is implied that its expected value is zero.
  Setting this property to `{}` (empty `dict`), means that all the keys in the
  account must be unset (equal to zero).

All account's properties are optional, and they can be skipped or set to `None`,
which means that no check will be performed on that specific account property.

## Verifying correctness of the new test

A well written test performs a single verification output at a time.

A verification output can be a single storage slot, the balance of an account,
or a newly created contract.

It is not recommended to use balance changes to verify test correctness, as it
can be easily affected by gas cost changes in future EIPs.

The best way to verify a transaction/block execution outcome is to check its
storage.

A test can be written as a negative verification. E.g. a contract is not
created, or a transaction fails to execute or runs out of gas.

This kind of verification must be carefully crafted because it is possible to end up
having a false positive result, which means that the test passed but the
intended verification was never made.

To avoid these scenarios, it is important to have a separate verification to
check that test is effective. E.g. when a transaction is supposed to fail, it
is necessary to check that the failure error is actually the one expected by
the test.

## Failing or invalid transactions

Transactions included in a StateTest are expected to be intrinsically valid,
i.e. the account sending the transaction must have enough funds to cover the
gas costs, the max fee of the transaction must be equal or higher than the
base fee of the block, etc.

An intrinsically valid transaction can still revert during its execution.

Blocks in a BlockchainTest can contain intrinsically invalid transactions but
in this case the block is expected to be completely rejected, along with all
transactions in it, including other valid transactions.

## Parametrizing tests

Tests can be parametrized by using the `@pytest.mark.parametrize` decorator.

Example:

```python
import pytest

@pytest.mark.parametrize(
    "tx_value,expected_balance",
    [
        pytest.param(0, 0, id="zero-value"),
        pytest.param(100, 100, id="non-zero-value"),
    ],
)
def test_contract_creating_tx(
    blockchain_test: BlockchainTestFiller, fork: Fork, tx_value: int, expected_balance: int
):
```

This will run the test twice, once with `tx_value` set to `0` and `expected_balance`
set to `0`, and once with `tx_value` set to `100` and `expected_balance` set to `100`.

The `fork` fixture is automatically provided by the framework and contains the
current fork under test, and does not need to be parametrized.

Tests can also be automatically parametrized with appropriate fork covariant
values using the `with_all_*` markers listed in the
[Test Markers](./test_markers.md#fork-covariant-markers) page.

### The `extend_with_defaults` Utility

::: ethereum_test_tools.utility.pytest.extend_with_defaults<|MERGE_RESOLUTION|>--- conflicted
+++ resolved
@@ -156,7 +156,8 @@
 - `str`, representing an hexadecimal format of the opcodes.
 - `Code` compilable object (see below for supported types).
 
-<<<<<<< HEAD
+`Code` objects can be concatenated together by using the `+` operator.
+
 ### Using the Python Opcode Minilang (RECOMMENDED)
 
 The recommended way to write EVM bytecode for tests is to use the Python-based minilang provided by the [Opcodes][ethereum_test_vm.opcode.Opcodes] class. This allows you to construct bytecode using symbolic opcodes as Python objects.
@@ -209,9 +210,6 @@
 ### Restrictions: No Yul in Python Test Cases
 
 **Note:** As of [PR #1779](https://github.com/ethereum/execution-spec-tests/pull/1779), the use of Yul source in Python test cases is forbidden. All new tests must use the Python opcode minilang as shown above.
-=======
-`Code` objects can be concatenated together by using the `+` operator.
->>>>>>> f62890fe
 
 ## Verifying the Accounts' Post States
 
